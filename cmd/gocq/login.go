--- conflicted
+++ resolved
@@ -15,11 +15,7 @@
 	"github.com/mattn/go-colorable"
 	"github.com/pkg/errors"
 	log "github.com/sirupsen/logrus"
-<<<<<<< HEAD
-	"github.com/tidwall/gjson"
 	"gopkg.ilharper.com/x/isatty"
-=======
->>>>>>> c744025c
 
 	"github.com/Mrs4s/go-cqhttp/global"
 	"github.com/Mrs4s/go-cqhttp/internal/download"
@@ -162,11 +158,7 @@
 			log.Warnf("1. 使用浏览器抓取滑条并登录")
 			log.Warnf("2. 使用手机QQ扫码验证 (需要手Q和gocq在同一网络下).")
 			log.Warn("请输入(1 - 2)：")
-<<<<<<< HEAD
 			text = readIfTTY("1")
-=======
-			text = readLine()
->>>>>>> c744025c
 			if strings.Contains(text, "1") {
 				ticket := getTicket(res.VerifyUrl)
 				if ticket == "" {
