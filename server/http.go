--- conflicted
+++ resolved
@@ -569,14 +569,9 @@
 	"get_group_member_info":      GetGroupMemberInfo,
 	"get_group_file_system_info": GetGroupFileSystemInfo,
 	"get_group_root_files":       GetGroupRootFiles,
-<<<<<<< HEAD
 	"get_group_files_by_folder":  GetGroupFilesByFolderID,
 	"get_group_file_url":         GetGroupFileURL,
-=======
-	"get_group_files_by_folder":  GetGroupFilesByFolderId,
-	"get_group_file_url":         GetGroupFileUrl,
 	"upload_group_file":          UploadGroupFile,
->>>>>>> d5c624d6
 	"get_essence_msg_list":       GetEssenceMsgList,
 	"send_msg":                   SendMessage,
 	"send_group_msg":             SendGroupMessage,
