package server

import (
	"bytes"
	"encoding/base64"
	"encoding/json"
	"fmt"
	"net"
	"net/http"
	"net/url"
	"runtime/debug"
	"strconv"
	"strings"
	"sync"
	"time"

	"github.com/Mrs4s/MiraiGo/utils"
	"github.com/RomiChan/websocket"
	log "github.com/sirupsen/logrus"
	"github.com/tidwall/gjson"
	"gopkg.in/yaml.v3"

	"github.com/Mrs4s/go-cqhttp/coolq"
	"github.com/Mrs4s/go-cqhttp/global"
	"github.com/Mrs4s/go-cqhttp/modules/api"
	"github.com/Mrs4s/go-cqhttp/modules/config"
	"github.com/Mrs4s/go-cqhttp/modules/filter"
)

type webSocketServer struct {
	bot  *coolq.CQBot
	conf *WebsocketServer

	mu        sync.Mutex
	eventConn []*wsConn

	token     string
	handshake string
	filter    string
}

// websocketClient WebSocket客户端实例
type websocketClient struct {
	bot       *coolq.CQBot
	mu        sync.Mutex
	universal *wsConn
	event     *wsConn

	token             string
	filter            string
	reconnectInterval time.Duration
	limiter           api.Handler
}

type wsConn struct {
	mu        sync.Mutex
	conn      *websocket.Conn
	apiCaller *api.Caller
}

func (c *wsConn) WriteText(b []byte) error {
	c.mu.Lock()
	defer c.mu.Unlock()
	_ = c.conn.SetWriteDeadline(time.Now().Add(time.Second * 15))
	return c.conn.WriteMessage(websocket.TextMessage, b)
}

func (c *wsConn) Close() error {
	return c.conn.Close()
}

var upgrader = websocket.Upgrader{
	CheckOrigin: func(r *http.Request) bool {
		return true
	},
}

const wsDefault = `  # 正向WS设置
  - ws:
      # 正向WS服务器监听地址
      address: 0.0.0.0:8080
      middlewares:
        <<: *default # 引用默认中间件
`

const wsReverseDefault = `  # 反向WS设置
  - ws-reverse:
      # 反向WS Universal 地址
      # 注意 设置了此项地址后下面两项将会被忽略
      universal: ws://your_websocket_universal.server
      # 反向WS API 地址
      api: ws://your_websocket_api.server
      # 反向WS Event 地址
      event: ws://your_websocket_event.server
      # 重连间隔 单位毫秒
      reconnect-interval: 3000
      middlewares:
        <<: *default # 引用默认中间件
`

// WebsocketServer 正向WS相关配置
type WebsocketServer struct {
	Disabled bool   `yaml:"disabled"`
	Address  string `yaml:"address"`
	Host     string `yaml:"host"`
	Port     int    `yaml:"port"`

	MiddleWares `yaml:"middlewares"`
}

// WebsocketReverse 反向WS相关配置
type WebsocketReverse struct {
	Disabled          bool   `yaml:"disabled"`
	Universal         string `yaml:"universal"`
	API               string `yaml:"api"`
	Event             string `yaml:"event"`
	ReconnectInterval int    `yaml:"reconnect-interval"`

	MiddleWares `yaml:"middlewares"`
}

func init() {
	config.AddServer(&config.Server{
		Brief:   "正向 Websocket 通信",
		Default: wsDefault,
	})
	config.AddServer(&config.Server{
		Brief:   "反向 Websocket 通信",
		Default: wsReverseDefault,
	})
}

// runWSServer 运行一个正向WS server
func runWSServer(b *coolq.CQBot, node yaml.Node) {
	var conf WebsocketServer
	switch err := node.Decode(&conf); {
	case err != nil:
		log.Warn("读取正向Websocket配置失败 :", err)
		fallthrough
	case conf.Disabled:
		return
	}

	network, address := "tcp", conf.Address
	if conf.Address == "" && (conf.Host != "" || conf.Port != 0) {
		log.Warn("正向 Websocket 使用了过时的配置格式，请更新配置文件")
		address = fmt.Sprintf("%s:%d", conf.Host, conf.Port)
	} else {
		uri, err := url.Parse(conf.Address)
		if err == nil && uri.Scheme != "" {
			network = uri.Scheme
			address = uri.Host + uri.Path
		}
	}
	s := &webSocketServer{
		bot:    b,
		conf:   &conf,
		token:  conf.AccessToken,
		filter: conf.Filter,
	}
	filter.Add(s.filter)
	s.handshake = fmt.Sprintf(`{"_post_method":2,"meta_event_type":"lifecycle","post_type":"meta_event","self_id":%d,"sub_type":"connect","time":%d}`,
		b.Client.Uin, time.Now().Unix())
	b.OnEventPush(s.onBotPushEvent)
	mux := http.ServeMux{}
	mux.HandleFunc("/event", s.event)
	mux.HandleFunc("/api", s.api)
	mux.HandleFunc("/", s.any)
	listener, err := net.Listen(network, address)
	if err != nil {
		log.Fatal(err)
	}
	log.Infof("CQ WebSocket 服务器已启动: %v", listener.Addr())
	log.Fatal(http.Serve(listener, &mux))
}

// runWSClient 运行一个反向向WS client
func runWSClient(b *coolq.CQBot, node yaml.Node) {
	var conf WebsocketReverse
	switch err := node.Decode(&conf); {
	case err != nil:
		log.Warn("读取反向Websocket配置失败 :", err)
		fallthrough
	case conf.Disabled:
		return
	}

	c := &websocketClient{
		bot:    b,
		token:  conf.AccessToken,
		filter: conf.Filter,
	}
	filter.Add(c.filter)

	if conf.ReconnectInterval != 0 {
		c.reconnectInterval = time.Duration(conf.ReconnectInterval) * time.Millisecond
	} else {
		c.reconnectInterval = time.Second * 5
	}

	if conf.RateLimit.Enabled {
		c.limiter = rateLimit(conf.RateLimit.Frequency, conf.RateLimit.Bucket)
	}

	if conf.Universal != "" {
		c.connect("Universal", conf.Universal, &c.universal)
		c.bot.OnEventPush(c.onBotPushEvent("Universal", conf.Universal, &c.universal))
		return // 连接到 Universal 后， 不再连接其他
	}
	if conf.API != "" {
		c.connect("API", conf.API, nil)
	}
	if conf.Event != "" {
		c.connect("Event", conf.Event, &c.event)
		c.bot.OnEventPush(c.onBotPushEvent("Event", conf.Event, &c.event))
	}
}

func resolveURI(addr string) (network, address string) {
	network, address = "tcp", addr
	uri, err := url.Parse(addr)
	if err == nil && uri.Scheme != "" {
		scheme, ext, _ := strings.Cut(uri.Scheme, "+")
		if ext != "" {
			network = ext
			uri.Scheme = scheme // remove `+unix`/`+tcp4`
			if ext == "unix" {
				uri.Host, uri.Path, _ = strings.Cut(uri.Path, ":")
				uri.Host = base64.StdEncoding.EncodeToString([]byte(uri.Host))
			}
			address = uri.String()
		}
	}
	return
}

func (c *websocketClient) connect(typ, addr string, conptr **wsConn) {
	log.Infof("开始尝试连接到反向WebSocket %s服务器: %v", typ, addr)
	header := http.Header{
		"X-Client-Role": []string{typ},
		"X-Self-ID":     []string{strconv.FormatInt(c.bot.Client.Uin, 10)},
		"User-Agent":    []string{"CQHttp/4.15.0"},
	}
	if c.token != "" {
		header["Authorization"] = []string{"Token " + c.token}
	}

	network, address := resolveURI(addr)
	dialer := websocket.Dialer{
		NetDial: func(_, addr string) (net.Conn, error) {
			if network == "unix" {
				host, _, err := net.SplitHostPort(addr)
				if err != nil {
					host = addr
				}
				filepath, err := base64.RawURLEncoding.DecodeString(host)
				if err == nil {
					addr = string(filepath)
				}
			}
			return net.Dial(network, addr) // support unix socket transport
		},
	}

	conn, _, err := dialer.Dial(address, header) // nolint
	if err != nil {
		log.Warnf("连接到反向WebSocket %s服务器 %v 时出现错误: %v", typ, addr, err)
		if c.reconnectInterval != 0 {
			time.Sleep(c.reconnectInterval)
			c.connect(typ, addr, conptr)
		}
		return
	}

	switch typ {
	case "Event", "Universal":
		handshake := fmt.Sprintf(`{"meta_event_type":"lifecycle","post_type":"meta_event","self_id":%d,"sub_type":"connect","time":%d}`, c.bot.Client.Uin, time.Now().Unix())
		err = conn.WriteMessage(websocket.TextMessage, []byte(handshake))
		if err != nil {
			log.Warnf("反向WebSocket 握手时出现错误: %v", err)
		}
	}

	log.Infof("已连接到反向WebSocket %s服务器 %v", typ, addr)

	var wrappedConn *wsConn
	if conptr != nil && *conptr != nil {
		wrappedConn = *conptr
	} else {
		wrappedConn = new(wsConn)
		if conptr != nil {
			*conptr = wrappedConn
		}
	}

	wrappedConn.conn = conn
	wrappedConn.apiCaller = api.NewCaller(c.bot)
	if c.limiter != nil {
		wrappedConn.apiCaller.Use(c.limiter)
	}

	if typ != "Event" {
		go c.listenAPI(typ, addr, wrappedConn)
	}
}

func (c *websocketClient) listenAPI(typ, url string, conn *wsConn) {
	defer func() { _ = conn.Close() }()
	for {
		buffer := global.NewBuffer()
		t, reader, err := conn.conn.NextReader()
		if err != nil {
			log.Warnf("监听反向WS %s时出现错误: %v", typ, err)
			break
		}
		_, err = buffer.ReadFrom(reader)
		if err != nil {
			log.Warnf("监听反向WS %s时出现错误: %v", typ, err)
			break
		}
		if t == websocket.TextMessage {
			go func(buffer *bytes.Buffer) {
				defer global.PutBuffer(buffer)
				conn.handleRequest(c.bot, buffer.Bytes())
			}(buffer)
		} else {
			global.PutBuffer(buffer)
		}
	}
	if c.reconnectInterval != 0 {
		time.Sleep(c.reconnectInterval)
		if typ == "API" { // Universal 不重连，避免多次重连
			go c.connect(typ, url, nil)
		}
	}
}

func (c *websocketClient) onBotPushEvent(typ, url string, conn **wsConn) func(e *coolq.Event) {
	return func(e *coolq.Event) {
		c.mu.Lock()
		defer c.mu.Unlock()

		flt := filter.Find(c.filter)
		if flt != nil && !flt.Eval(gjson.Parse(e.JSONString())) {
			log.Debugf("上报Event %s 到 WS服务器 时被过滤.", e.JSONBytes())
			return
		}

		log.Debugf("向反向WS %s服务器推送Event: %s", typ, e.JSONBytes())
		if err := (*conn).WriteText(e.JSONBytes()); err != nil {
			log.Warnf("向反向WS %s服务器推送 Event 时出现错误: %v", typ, err)
			_ = (*conn).Close()
			if c.reconnectInterval != 0 {
				time.Sleep(c.reconnectInterval)
				c.connect(typ, url, conn)
			}
		}
	}
}

func (s *webSocketServer) event(w http.ResponseWriter, r *http.Request) {
	status := checkAuth(r, s.token)
	if status != http.StatusOK {
		log.Warnf("已拒绝 %v 的 WebSocket 请求: Token鉴权失败(code:%d)", r.RemoteAddr, status)
		w.WriteHeader(status)
		return
	}

	c, err := upgrader.Upgrade(w, r, nil)
	if err != nil {
		log.Warnf("处理 WebSocket 请求时出现错误: %v", err)
		return
	}

	err = c.WriteMessage(websocket.TextMessage, []byte(s.handshake))
	if err != nil {
		log.Warnf("WebSocket 握手时出现错误: %v", err)
		_ = c.Close()
		return
	}

	log.Infof("接受 WebSocket 连接: %v (/event)", r.RemoteAddr)
	conn := &wsConn{conn: c, apiCaller: api.NewCaller(s.bot)}
	s.mu.Lock()
	s.eventConn = append(s.eventConn, conn)
	s.mu.Unlock()
}

func (s *webSocketServer) api(w http.ResponseWriter, r *http.Request) {
	status := checkAuth(r, s.token)
	if status != http.StatusOK {
		log.Warnf("已拒绝 %v 的 WebSocket 请求: Token鉴权失败(code:%d)", r.RemoteAddr, status)
		w.WriteHeader(status)
		return
	}

	c, err := upgrader.Upgrade(w, r, nil)
	if err != nil {
		log.Warnf("处理 WebSocket 请求时出现错误: %v", err)
		return
	}

	log.Infof("接受 WebSocket 连接: %v (/api)", r.RemoteAddr)
	conn := &wsConn{conn: c, apiCaller: api.NewCaller(s.bot)}
	if s.conf.RateLimit.Enabled {
		conn.apiCaller.Use(rateLimit(s.conf.RateLimit.Frequency, s.conf.RateLimit.Bucket))
	}
	s.listenAPI(conn)
}

func (s *webSocketServer) any(w http.ResponseWriter, r *http.Request) {
	status := checkAuth(r, s.token)
	if status != http.StatusOK {
		log.Warnf("已拒绝 %v 的 WebSocket 请求: Token鉴权失败(code:%d)", r.RemoteAddr, status)
		w.WriteHeader(status)
		return
	}

	c, err := upgrader.Upgrade(w, r, nil)
	if err != nil {
		log.Warnf("处理 WebSocket 请求时出现错误: %v", err)
		return
	}

	err = c.WriteMessage(websocket.TextMessage, []byte(s.handshake))
	if err != nil {
		log.Warnf("WebSocket 握手时出现错误: %v", err)
		_ = c.Close()
		return
	}

	log.Infof("接受 WebSocket 连接: %v (/)", r.RemoteAddr)
	conn := &wsConn{conn: c, apiCaller: api.NewCaller(s.bot)}
	if s.conf.RateLimit.Enabled {
		conn.apiCaller.Use(rateLimit(s.conf.RateLimit.Frequency, s.conf.RateLimit.Bucket))
	}
	s.mu.Lock()
	s.eventConn = append(s.eventConn, conn)
	s.mu.Unlock()
	s.listenAPI(conn)
}

func (s *webSocketServer) listenAPI(c *wsConn) {
	defer func() { _ = c.Close() }()
	for {
		buffer := global.NewBuffer()
		t, reader, err := c.conn.NextReader()
		if err != nil {
			break
		}
		_, err = buffer.ReadFrom(reader)
		if err != nil {
			break
		}

		if t == websocket.TextMessage {
			go func(buffer *bytes.Buffer) {
				defer global.PutBuffer(buffer)
				c.handleRequest(s.bot, buffer.Bytes())
			}(buffer)
		} else {
			global.PutBuffer(buffer)
		}
	}
}

func (c *wsConn) handleRequest(_ *coolq.CQBot, payload []byte) {
	defer func() {
		if err := recover(); err != nil {
			log.Errorf("处置WS命令时发生无法恢复的异常：%v\n%s", err, debug.Stack())
			_ = c.Close()
		}
	}()

	j := gjson.Parse(utils.B2S(payload))
	t := strings.TrimSuffix(j.Get("action").Str, "_async")
<<<<<<< HEAD
	log.Debugf("WS接收到API调用: %v 参数: %v", t, j.Get("params").Raw)
	ret := c.apiCaller.Call(t, 11, j.Get("params"))
=======
	params := j.Get("params")
	log.Debugf("WS接收到API调用: %v 参数: %v", t, params.Raw)
	ret := c.apiCaller.Call(t, params)
>>>>>>> a7c003d4
	if j.Get("echo").Exists() {
		ret["echo"] = j.Get("echo").Value()
	}

	c.mu.Lock()
	defer c.mu.Unlock()
	_ = c.conn.SetWriteDeadline(time.Now().Add(time.Second * 15))
	writer, err := c.conn.NextWriter(websocket.TextMessage)
	if err != nil {
		log.Errorf("无法响应API调用(连接已断开?): %v", err)
		return
	}
	_ = json.NewEncoder(writer).Encode(ret)
	_ = writer.Close()
}

func (s *webSocketServer) onBotPushEvent(e *coolq.Event) {
	flt := filter.Find(s.filter)
	if flt != nil && !flt.Eval(gjson.Parse(e.JSONString())) {
		log.Debugf("上报Event %s 到 WS客户端 时被过滤.", e.JSONBytes())
		return
	}

	s.mu.Lock()
	defer s.mu.Unlock()

	j := 0
	for i := 0; i < len(s.eventConn); i++ {
		conn := s.eventConn[i]
		log.Debugf("向WS客户端推送Event: %s", e.JSONBytes())
		if err := conn.WriteText(e.JSONBytes()); err != nil {
			_ = conn.Close()
			conn = nil
			continue
		}
		if i != j {
			// i != j means that some connection has been closed.
			// use an in-place removal to avoid copying.
			s.eventConn[j] = conn
		}
		j++
	}
	s.eventConn = s.eventConn[:j]
}<|MERGE_RESOLUTION|>--- conflicted
+++ resolved
@@ -474,14 +474,9 @@
 
 	j := gjson.Parse(utils.B2S(payload))
 	t := strings.TrimSuffix(j.Get("action").Str, "_async")
-<<<<<<< HEAD
-	log.Debugf("WS接收到API调用: %v 参数: %v", t, j.Get("params").Raw)
-	ret := c.apiCaller.Call(t, 11, j.Get("params"))
-=======
 	params := j.Get("params")
 	log.Debugf("WS接收到API调用: %v 参数: %v", t, params.Raw)
-	ret := c.apiCaller.Call(t, params)
->>>>>>> a7c003d4
+	ret := c.apiCaller.Call(t, 11, params)
 	if j.Get("echo").Exists() {
 		ret["echo"] = j.Get("echo").Value()
 	}
