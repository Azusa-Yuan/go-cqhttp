--- conflicted
+++ resolved
@@ -53,34 +53,7 @@
 	GiftID message.GroupGift
 }
 
-<<<<<<< HEAD
-//MusicElement 音乐
-type MusicElement struct {
-	Title      string
-	Summary    string
-	URL        string
-	PictureURL string
-	MusicURL   string
-}
-
-//QQMusicElement QQ音乐
-type QQMusicElement struct {
-	MusicElement
-}
-
-//CloudMusicElement 网易云音乐
-type CloudMusicElement struct {
-	MusicElement
-}
-
-//MiguMusicElement 咪咕音乐
-type MiguMusicElement struct {
-	MusicElement
-}
-
 //LocalImageElement 本地图片
-=======
->>>>>>> dbd0f850
 type LocalImageElement struct {
 	message.ImageElement
 	Stream io.ReadSeeker
@@ -106,18 +79,8 @@
 	return message.At
 }
 
-<<<<<<< HEAD
-//Type 获取元素类型ID
-func (e *MusicElement) Type() message.ElementType {
-	//Make message.IMessageElement Happy
-	return message.Service
-}
-
 //GiftID 礼物ID数组
 var GiftID = [...]message.GroupGift{
-=======
-var GiftId = [...]message.GroupGift{
->>>>>>> dbd0f850
 	message.SweetWink,
 	message.HappyCola,
 	message.LuckyBracelet,
@@ -748,17 +711,10 @@
 				MusicType:  message.QQMusic,
 				Title:      name,
 				Summary:    content,
-<<<<<<< HEAD
-				URL:        jumpURL,
-				PictureURL: preview,
-				MusicURL:   purl,
-			}}, nil
-=======
-				Url:        jumpUrl,
+				Url:        jumpURL,
 				PictureUrl: preview,
 				MusicUrl:   purl,
 			}, nil
->>>>>>> dbd0f850
 		}
 		if d["type"] == "163" {
 			info, err := global.NeteaseMusicSongInfo(d["id"])
@@ -780,43 +736,9 @@
 				MusicType:  message.CloudMusic,
 				Title:      name,
 				Summary:    artistName,
-<<<<<<< HEAD
-				URL:        jumpURL,
-				PictureURL: picURL,
-				MusicURL:   musicURL,
-			}}, nil
-		}
-		if d["type"] == "custom" {
-			if d["subtype"] == "qq" {
-				return &QQMusicElement{MusicElement{
-					Title:      d["title"],
-					Summary:    d["content"],
-					URL:        d["url"],
-					PictureURL: d["image"],
-					MusicURL:   d["purl"],
-				}}, nil
-			}
-			if d["subtype"] == "163" {
-				return &CloudMusicElement{MusicElement{
-					Title:      d["title"],
-					Summary:    d["content"],
-					URL:        d["url"],
-					PictureURL: d["image"],
-					MusicURL:   d["purl"],
-				}}, nil
-			}
-			if d["subtype"] == "migu" {
-				return &MiguMusicElement{MusicElement{
-					Title:      d["title"],
-					Summary:    d["content"],
-					URL:        d["url"],
-					PictureURL: d["image"],
-					MusicURL:   d["purl"],
-				}}, nil
-=======
-				Url:        jumpUrl,
-				PictureUrl: picUrl,
-				MusicUrl:   musicUrl,
+				Url:        jumpURL,
+				PictureUrl: picURL,
+				MusicUrl:   musicURL,
 			}, nil
 		}
 		if d["type"] == "custom" {
@@ -840,7 +762,6 @@
 					PictureUrl: d["image"],
 					MusicUrl:   d["purl"],
 				}, nil
->>>>>>> dbd0f850
 			}
 			xml := fmt.Sprintf(`<?xml version='1.0' encoding='UTF-8' standalone='yes' ?><msg serviceID="2" templateID="1" action="web" brief="[分享] %s" sourceMsgId="0" url="%s" flag="0" adverSign="0" multiMsgFlag="0"><item layout="2"><audio cover="%s" src="%s"/><title>%s</title><summary>%s</summary></item><source name="音乐" icon="https://i.gtimg.cn/open/app_icon/01/07/98/56/1101079856_100_m.png" url="http://web.p.qq.com/qqmpmobile/aio/app.html?id=1101079856" action="app" a_actionData="com.tencent.qqmusic" i_actionData="tencent1101079856://" appid="1101079856" /></msg>`,
 				XMLEscape(d["title"]), d["url"], d["image"], d["audio"], XMLEscape(d["title"]), XMLEscape(d["content"]))
