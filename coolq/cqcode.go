--- conflicted
+++ resolved
@@ -464,15 +464,11 @@
 			if len(aid) < 2 {
 				return nil, errors.New("song error")
 			}
-<<<<<<< HEAD
-			json := fmt.Sprintf("{\"app\": \"com.tencent.structmsg\",\"desc\": \"音乐\",\"meta\": {\"music\": {\"desc\": \"来自MiraiGo\",\"jumpUrl\": \"%s\",\"musicUrl\": \"%s\",\"preview\": \"%s\",\"tag\": \"QQ音乐\",\"title\": \"%s\"}},\"prompt\": \"[分享]%s\",\"ver\": \"0.0.0.1\",\"view\": \"music\"}", jumpUrl, purl, preview, name, name)
-=======
 			content := "来自go-cqhttp"
 			if d["content"] != "" {
 				content = d["content"]
 			}
 			json := fmt.Sprintf("{\"app\": \"com.tencent.structmsg\",\"desc\": \"音乐\",\"meta\": {\"music\": {\"desc\": \"%s\",\"jumpUrl\": \"%s\",\"musicUrl\": \"%s\",\"preview\": \"%s\",\"tag\": \"QQ音乐\",\"title\": \"%s\"}},\"prompt\": \"[分享]%s\",\"ver\": \"0.0.0.1\",\"view\": \"music\"}", content, jumpUrl, purl, preview, name, name)
->>>>>>> 0100b85f
 			return message.NewLightApp(json), nil
 		}
 		if d["type"] == "163" {
