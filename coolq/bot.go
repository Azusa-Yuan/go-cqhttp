package coolq

import (
	"bytes"
	"encoding/hex"
	"encoding/json"
	"fmt"
	"github.com/Mrs4s/go-cqhttp/db"
	"io"
	"os"
	"path"
	"runtime/debug"
	"sync"
	"time"

	"github.com/Mrs4s/MiraiGo/binary"
	"github.com/Mrs4s/MiraiGo/client"
	"github.com/Mrs4s/MiraiGo/message"
	"github.com/Mrs4s/MiraiGo/utils"
	"github.com/pkg/errors"
	log "github.com/sirupsen/logrus"

	"github.com/Mrs4s/go-cqhttp/global"
	"github.com/Mrs4s/go-cqhttp/global/config"
	"github.com/Mrs4s/go-cqhttp/internal/base"
)

// CQBot CQBot结构体,存储Bot实例相关配置
type CQBot struct {
	Client *client.QQClient

	lock   sync.RWMutex
	events []func(*Event)

	db               db.IDatabase
	friendReqCache   sync.Map
	tempSessionCache sync.Map
}

// Event 事件
type Event struct {
	RawMsg global.MSG

	once   sync.Once
	buffer *bytes.Buffer
}

func (e *Event) marshal() {
	if e.buffer == nil {
		e.buffer = global.NewBuffer()
	}
	_ = json.NewEncoder(e.buffer).Encode(e.RawMsg)
}

// JSONBytes return byes of json by lazy marshalling.
func (e *Event) JSONBytes() []byte {
	e.once.Do(e.marshal)
	return e.buffer.Bytes()
}

// JSONString return string of json without extra allocation
// by lazy marshalling.
func (e *Event) JSONString() string {
	e.once.Do(e.marshal)
	return utils.B2S(e.buffer.Bytes())
}

// NewQQBot 初始化一个QQBot实例
func NewQQBot(cli *client.QQClient, conf *config.Config) *CQBot {
	bot := &CQBot{
		Client: cli,
	}
	enableLevelDB := false
	node, ok := conf.Database["leveldb"]
	if ok {
		lconf := new(config.LevelDBConfig)
		_ = node.Decode(lconf)
		enableLevelDB = lconf.Enable
	}
	multiDB := db.NewMultiDatabase()
	if enableLevelDB {
		multiDB.UseDB(db.UseLevelDB())
	}
	if err := multiDB.Open(); err != nil {
		log.Fatalf("打开数据库失败: %v", err)
	}
	bot.db = multiDB
	bot.Client.OnPrivateMessage(bot.privateMessageEvent)
	bot.Client.OnGroupMessage(bot.groupMessageEvent)
	if conf.Message.ReportSelfMessage {
		bot.Client.OnSelfPrivateMessage(bot.privateMessageEvent)
		bot.Client.OnSelfGroupMessage(bot.groupMessageEvent)
	}
	bot.Client.OnTempMessage(bot.tempMessageEvent)
	bot.Client.OnGroupMuted(bot.groupMutedEvent)
	bot.Client.OnGroupMessageRecalled(bot.groupRecallEvent)
	bot.Client.OnGroupNotify(bot.groupNotifyEvent)
	bot.Client.OnFriendNotify(bot.friendNotifyEvent)
	bot.Client.OnMemberSpecialTitleUpdated(bot.memberTitleUpdatedEvent)
	bot.Client.OnFriendMessageRecalled(bot.friendRecallEvent)
	bot.Client.OnReceivedOfflineFile(bot.offlineFileEvent)
	bot.Client.OnJoinGroup(bot.joinGroupEvent)
	bot.Client.OnLeaveGroup(bot.leaveGroupEvent)
	bot.Client.OnGroupMemberJoined(bot.memberJoinEvent)
	bot.Client.OnGroupMemberLeaved(bot.memberLeaveEvent)
	bot.Client.OnGroupMemberPermissionChanged(bot.memberPermissionChangedEvent)
	bot.Client.OnGroupMemberCardUpdated(bot.memberCardUpdatedEvent)
	bot.Client.OnNewFriendRequest(bot.friendRequestEvent)
	bot.Client.OnNewFriendAdded(bot.friendAddedEvent)
	bot.Client.OnGroupInvited(bot.groupInvitedEvent)
	bot.Client.OnUserWantJoinGroup(bot.groupJoinReqEvent)
	bot.Client.OnOtherClientStatusChanged(bot.otherClientStatusChangedEvent)
	bot.Client.OnGroupDigest(bot.groupEssenceMsg)
	go func() {
		i := conf.Heartbeat.Interval
		if i < 0 || conf.Heartbeat.Disabled {
			log.Warn("警告: 心跳功能已关闭，若非预期，请检查配置文件。")
			return
		}
		if i == 0 {
			i = 5
		}
		t := time.NewTicker(time.Second * time.Duration(i))
		for {
			<-t.C
			bot.dispatchEventMessage(global.MSG{
				"time":            time.Now().Unix(),
				"self_id":         bot.Client.Uin,
				"post_type":       "meta_event",
				"meta_event_type": "heartbeat",
				"status":          bot.CQGetStatus()["data"],
				"interval":        1000 * i,
			})
		}
	}()
	return bot
}

// OnEventPush 注册事件上报函数
func (bot *CQBot) OnEventPush(f func(e *Event)) {
	bot.lock.Lock()
	bot.events = append(bot.events, f)
	bot.lock.Unlock()
}

// UploadLocalImageAsGroup 上传本地图片至群聊
func (bot *CQBot) UploadLocalImageAsGroup(groupCode int64, img *LocalImageElement) (i *message.GroupImageElement, err error) {
	if img.File != "" {
		f, err := os.Open(img.File)
		if err != nil {
			return nil, errors.Wrap(err, "open image error")
		}
		defer func() { _ = f.Close() }()
		img.Stream = f
	}
	if lawful, mime := base.IsLawfulImage(img.Stream); !lawful {
		return nil, errors.New("image type error: " + mime)
	}
	i, err = bot.Client.UploadGroupImage(groupCode, img.Stream)
	if i != nil {
		i.Flash = img.Flash
		i.EffectID = img.EffectID
	}
	return
}

// UploadLocalVideo 上传本地短视频至群聊
func (bot *CQBot) UploadLocalVideo(target int64, v *LocalVideoElement) (*message.ShortVideoElement, error) {
	video, err := os.Open(v.File)
	if err != nil {
		return nil, err
	}
	defer video.Close()
	hash, _ := utils.ComputeMd5AndLength(io.MultiReader(video, v.thumb))
	cacheFile := path.Join(global.CachePath, hex.EncodeToString(hash)+".cache")
	_, _ = video.Seek(0, io.SeekStart)
	_, _ = v.thumb.Seek(0, io.SeekStart)
	return bot.Client.UploadGroupShortVideo(target, video, v.thumb, cacheFile)
}

// UploadLocalImageAsPrivate 上传本地图片至私聊
func (bot *CQBot) UploadLocalImageAsPrivate(userID int64, img *LocalImageElement) (i *message.FriendImageElement, err error) {
	if img.File != "" {
		f, err := os.Open(img.File)
		if err != nil {
			return nil, errors.Wrap(err, "open image error")
		}
		defer func() { _ = f.Close() }()
		img.Stream = f
	}
	if lawful, mime := base.IsLawfulImage(img.Stream); !lawful {
		return nil, errors.New("image type error: " + mime)
	}
	i, err = bot.Client.UploadPrivateImage(userID, img.Stream)
	if i != nil {
		i.Flash = img.Flash
	}
	return
}

// SendGroupMessage 发送群消息
func (bot *CQBot) SendGroupMessage(groupID int64, m *message.SendingMessage) int32 {
	newElem := make([]message.IMessageElement, 0, len(m.Elements))
	group := bot.Client.FindGroup(groupID)
	for _, e := range m.Elements {
		switch i := e.(type) {
		case *LocalImageElement, *message.VoiceElement, *LocalVideoElement:
			i, err := bot.uploadMedia(i, groupID, true)
			if err != nil {
				log.Warnf("警告: 群 %d 消息%s上传失败: %v", groupID, e.Type().String(), err)
				continue
			}
			e = i
		case *PokeElement:
			if group != nil {
				if mem := group.FindMember(i.Target); mem != nil {
					mem.Poke()
				}
			}
			return 0
		case *GiftElement:
			bot.Client.SendGroupGift(uint64(groupID), uint64(i.Target), i.GiftID)
			return 0
		case *message.MusicShareElement:
			ret, err := bot.Client.SendGroupMusicShare(groupID, i)
			if err != nil {
				log.Warnf("警告: 群 %v 富文本消息发送失败: %v", groupID, err)
				return -1
			}
			return bot.InsertGroupMessage(ret)
		case *message.AtElement:
			if i.Target == 0 && group.SelfPermission() == client.Member {
				e = message.NewText("@全体成员")
			}
		}
		newElem = append(newElem, e)
	}
	if len(newElem) == 0 {
		log.Warnf("群消息发送失败: 消息为空.")
		return -1
	}
	m.Elements = newElem
	bot.checkMedia(newElem)
	ret := bot.Client.SendGroupMessage(groupID, m, base.ForceFragmented)
	if ret == nil || ret.Id == -1 {
		log.Warnf("群消息发送失败: 账号可能被风控.")
		return -1
	}
	return bot.InsertGroupMessage(ret)
}

// SendPrivateMessage 发送私聊消息
func (bot *CQBot) SendPrivateMessage(target int64, groupID int64, m *message.SendingMessage) int32 {
	newElem := make([]message.IMessageElement, 0, len(m.Elements))
	for _, e := range m.Elements {
		switch i := e.(type) {
		case *LocalImageElement, *message.VoiceElement, *LocalVideoElement:
			i, err := bot.uploadMedia(i, target, false)
			if err != nil {
				log.Warnf("警告: 私聊 %d 消息%s上传失败: %v", target, e.Type().String(), err)
				continue
			}
			e = i
		case *PokeElement:
			bot.Client.SendFriendPoke(i.Target)
			return 0
		case *message.MusicShareElement:
			bot.Client.SendFriendMusicShare(target, i)
			return 0
		}
		newElem = append(newElem, e)
	}
	if len(newElem) == 0 {
		log.Warnf("好友消息发送失败: 消息为空.")
		return -1
	}
	m.Elements = newElem
	bot.checkMedia(newElem)

	// 单向好友是否存在
	unidirectionalFriendExists := func() bool {
		list, err := bot.Client.GetUnidirectionalFriendList()
		if err != nil {
			return false
		}
		for _, f := range list {
			if f.Uin == target {
				return true
			}
		}
		return false
	}

	session, ok := bot.tempSessionCache.Load(target)
	var id int32 = -1

	switch {
	case bot.Client.FindFriend(target) != nil: // 双向好友
		msg := bot.Client.SendPrivateMessage(target, m)
		if msg != nil {
			id = bot.InsertPrivateMessage(msg)
		}
	case ok || groupID != 0: // 临时会话
		switch {
		case groupID != 0 && bot.Client.FindGroup(groupID) == nil:
			log.Errorf("错误: 找不到群(%v)", groupID)
		case groupID != 0 && !bot.Client.FindGroup(groupID).AdministratorOrOwner():
			log.Errorf("错误: 机器人在群(%v) 为非管理员或群主, 无法主动发起临时会话", groupID)
		case groupID != 0 && bot.Client.FindGroup(groupID).FindMember(target) == nil:
			log.Errorf("错误: 群员(%v) 不在 群(%v), 无法发起临时会话", target, groupID)
		default:
			if session == nil && groupID != 0 {
				msg := bot.Client.SendGroupTempMessage(groupID, target, m)
				if msg != nil {
					// id = bot.InsertTempMessage(target, msg)
				}
				break
			}
			msg, err := session.(*client.TempSessionInfo).SendMessage(m)
			if err != nil {
				log.Errorf("发送临时会话消息失败: %v", err)
				break
			}
			if msg != nil {
				// id = bot.InsertTempMessage(target, msg)
			}
		}
	case unidirectionalFriendExists(): // 单向好友
		msg := bot.Client.SendPrivateMessage(target, m)
		if msg != nil {
			id = bot.InsertPrivateMessage(msg)
		}
	default:
		nickname := "Unknown"
		if summaryInfo, _ := bot.Client.GetSummaryInfo(target); summaryInfo != nil {
			nickname = summaryInfo.Nickname
		}
		log.Errorf("错误: 请先添加 %v(%v) 为好友", nickname, target)
	}
	return id
}

// InsertGroupMessage 群聊消息入数据库
func (bot *CQBot) InsertGroupMessage(m *message.GroupMessage) int32 {
	t := &message.SendingMessage{Elements: m.Elements}
	replyElem := t.FirstOrNil(func(e message.IMessageElement) bool {
		_, ok := e.(*message.ReplyElement)
		return ok
	})
	msg := &db.StoredGroupMessage{
		ID:       encodeMessageId(m.GroupCode, m.Id),
		GlobalID: db.ToGlobalID(m.GroupCode, m.Id),
		SubType:  "normal",
		Attribute: &db.StoredMessageAttribute{
			MessageSeq: m.Id,
			InternalID: m.InternalId,
			SenderUin:  m.Sender.Uin,
			SenderName: m.Sender.DisplayName(),
			Timestamp:  int64(m.Time),
		},
		GroupCode: m.GroupCode,
		AnonymousID: func() string {
			if m.Sender.IsAnonymous() {
				return m.Sender.AnonymousInfo.AnonymousId
			}
			return ""
		}(),
		Content: ToMessageContent(m.Elements),
	}
	if replyElem != nil {
		reply := replyElem.(*message.ReplyElement)
		msg.SubType = "quote"
		msg.QuotedInfo = &db.QuotedInfo{
			PrevID:        encodeMessageId(m.GroupCode, reply.ReplySeq),
			PrevGlobalID:  db.ToGlobalID(m.GroupCode, reply.ReplySeq),
			QuotedContent: ToMessageContent(reply.Elements),
		}
	}
	if err := bot.db.InsertGroupMessage(msg); err != nil {
		log.Warnf("记录聊天数据时出现错误: %v", err)
		return -1
	}
	return msg.GlobalID
}

// InsertPrivateMessage 私聊消息入数据库
func (bot *CQBot) InsertPrivateMessage(m *message.PrivateMessage) int32 {
	t := &message.SendingMessage{Elements: m.Elements}
	replyElem := t.FirstOrNil(func(e message.IMessageElement) bool {
		_, ok := e.(*message.ReplyElement)
		return ok
	})
	msg := &db.StoredPrivateMessage{
		ID:       encodeMessageId(m.Sender.Uin, m.Id),
		GlobalID: db.ToGlobalID(m.Sender.Uin, m.Id),
		SubType:  "normal",
		Attribute: &db.StoredMessageAttribute{
			MessageSeq: m.Id,
			InternalID: m.InternalId,
			SenderUin:  m.Sender.Uin,
			SenderName: m.Sender.DisplayName(),
			Timestamp:  int64(m.Time),
		},
		SessionUin: func() int64 {
			if m.Sender.Uin == m.Self {
				return m.Target
			}
			return m.Sender.Uin
		}(),
		TargetUin: m.Target,
		Content:   ToMessageContent(m.Elements),
	}
	if replyElem != nil {
		reply := replyElem.(*message.ReplyElement)
		msg.SubType = "quote"
		msg.QuotedInfo = &db.QuotedInfo{
			PrevID:        encodeMessageId(reply.Sender, reply.ReplySeq),
			PrevGlobalID:  db.ToGlobalID(reply.Sender, reply.ReplySeq),
			QuotedContent: ToMessageContent(m.Elements),
		}
	}
	if err := bot.db.InsertPrivateMessage(msg); err != nil {
		log.Warnf("记录聊天数据时出现错误: %v", err)
		return -1
	}
	return msg.GlobalID
}

/*
// InsertTempMessage 临时消息入数据库
func (bot *CQBot) InsertTempMessage(target int64, m *message.TempMessage) int32 {
	val := global.MSG{
		"message-id": m.Id,
		// FIXME(InsertTempMessage) InternalId missing
		"from-group": m.GroupCode,
		"group-name": m.GroupName,
		"target":     target,
		"sender":     m.Sender,
		"time":       int32(time.Now().Unix()),
		"message":    ToStringMessage(m.Elements, 0, true),
	}
	id := db.ToGlobalID(m.Sender.Uin, m.Id)
	if bot.db != nil {
		buf := global.NewBuffer()
		defer global.PutBuffer(buf)
		if err := gob.NewEncoder(buf).Encode(val); err != nil {
			log.Warnf("记录聊天数据时出现错误: %v", err)
			return -1
		}
		if err := bot.db.Put(binary.ToBytes(id), buf.Bytes(), nil); err != nil {
			log.Warnf("记录聊天数据时出现错误: %v", err)
			return -1
		}
	}
	return id
}
*/

// Release 释放Bot实例
func (bot *CQBot) Release() {

}

func (bot *CQBot) dispatchEventMessage(m global.MSG) {
	bot.lock.RLock()
	defer bot.lock.RUnlock()

	event := &Event{RawMsg: m}
	wg := sync.WaitGroup{}
	wg.Add(len(bot.events))
	for _, f := range bot.events {
		go func(fn func(*Event)) {
			defer func() {
				wg.Done()
				if pan := recover(); pan != nil {
					log.Warnf("处理事件 %v 时出现错误: %v \n%s", m, pan, debug.Stack())
				}
			}()

			start := time.Now()
			fn(event)
			end := time.Now()
			if end.Sub(start) > time.Second*5 {
				log.Debugf("警告: 事件处理耗时超过 5 秒 (%v), 请检查应用是否有堵塞.", end.Sub(start))
			}
		}(f)
	}
	wg.Wait()
	global.PutBuffer(event.buffer)
}

func (bot *CQBot) formatGroupMessage(m *message.GroupMessage) global.MSG {
	cqm := ToStringMessage(m.Elements, m.GroupCode, true)
	gm := global.MSG{
		"anonymous":    nil,
		"font":         0,
		"group_id":     m.GroupCode,
		"message":      ToFormattedMessage(m.Elements, m.GroupCode, false),
		"message_type": "group",
		"message_seq":  m.Id,
		"post_type": func() string {
			if m.Sender.Uin == bot.Client.Uin {
				return "message_sent"
			}
			return "message"
		}(),
		"raw_message": cqm,
		"self_id":     bot.Client.Uin,
		"sender": global.MSG{
			"age":     0,
			"area":    "",
			"level":   "",
			"sex":     "unknown",
			"user_id": m.Sender.Uin,
		},
		"sub_type": "normal",
		"time":     m.Time,
		"user_id":  m.Sender.Uin,
	}
	if m.Sender.IsAnonymous() {
		gm["anonymous"] = global.MSG{
			"flag": m.Sender.AnonymousInfo.AnonymousId + "|" + m.Sender.AnonymousInfo.AnonymousNick,
			"id":   m.Sender.Uin,
			"name": m.Sender.AnonymousInfo.AnonymousNick,
		}
		gm["sender"].(global.MSG)["nickname"] = "匿名消息"
		gm["sub_type"] = "anonymous"
	} else {
		group := bot.Client.FindGroup(m.GroupCode)
		mem := group.FindMember(m.Sender.Uin)
		if mem == nil {
			log.Warnf("获取 %v 成员信息失败，尝试刷新成员列表", m.Sender.Uin)
			t, err := bot.Client.GetGroupMembers(group)
			if err != nil {
				log.Warnf("刷新群 %v 成员列表失败: %v", group.Uin, err)
				return nil
			}
			group.Members = t
			mem = group.FindMember(m.Sender.Uin)
			if mem == nil {
				return nil
			}
		}
		ms := gm["sender"].(global.MSG)
		switch mem.Permission {
		case client.Owner:
			ms["role"] = "owner"
		case client.Administrator:
			ms["role"] = "admin"
		case client.Member:
			ms["role"] = "member"
		default:
			ms["role"] = "member"
		}
		ms["nickname"] = mem.Nickname
		ms["card"] = mem.CardName
		ms["title"] = mem.SpecialTitle
	}
	return gm
}

func formatGroupName(group *client.GroupInfo) string {
	return fmt.Sprintf("%s(%d)", group.Name, group.Code)
}

func formatMemberName(mem *client.GroupMemberInfo) string {
	if mem == nil {
		return "未知"
	}
	return fmt.Sprintf("%s(%d)", mem.DisplayName(), mem.Uin)
}

func (bot *CQBot) uploadMedia(raw message.IMessageElement, target int64, group bool) (message.IMessageElement, error) {
	switch m := raw.(type) {
	case *LocalImageElement:
		if group {
			return bot.UploadLocalImageAsGroup(target, m)
		}
		return bot.UploadLocalImageAsPrivate(target, m)
	case *message.VoiceElement:
		if group {
			return bot.Client.UploadGroupPtt(target, bytes.NewReader(m.Data))
		}
		return bot.Client.UploadPrivatePtt(target, bytes.NewReader(m.Data))
	case *LocalVideoElement:
		return bot.UploadLocalVideo(target, m)
	}
	return nil, errors.New("unsupported message element type")
<<<<<<< HEAD
}

// IsLawfulImage 判断给定流是否为合法图片
// 返回 是否合法, 实际Mime
// 判断后会自动将 Stream Seek 至 0
func IsLawfulImage(r io.ReadSeeker) (bool, string) {
	if SkipMimeScan {
		return true, ""
	}
	_, _ = r.Seek(0, io.SeekStart)
	defer func() { _, _ = r.Seek(0, io.SeekStart) }()
	t, err := mimetype.DetectReader(r)
	if err != nil {
		log.Debugf("扫描 Mime 时出现问题: %v", err)
		return false, ""
	}
	for _, lt := range lawfulImageTypes {
		if t.Is(lt) {
			return true, t.String()
		}
	}
	return false, t.String()
}

// encodeMessageId 临时先这样, 暂时用不上
func encodeMessageId(target int64, seq int32) string {
	return hex.EncodeToString(binary.NewWriterF(func(w *binary.Writer) {
		w.WriteUInt64(uint64(target))
		w.WriteUInt32(uint32(seq))
	}))
=======
>>>>>>> 35b7b890
}<|MERGE_RESOLUTION|>--- conflicted
+++ resolved
@@ -586,29 +586,6 @@
 		return bot.UploadLocalVideo(target, m)
 	}
 	return nil, errors.New("unsupported message element type")
-<<<<<<< HEAD
-}
-
-// IsLawfulImage 判断给定流是否为合法图片
-// 返回 是否合法, 实际Mime
-// 判断后会自动将 Stream Seek 至 0
-func IsLawfulImage(r io.ReadSeeker) (bool, string) {
-	if SkipMimeScan {
-		return true, ""
-	}
-	_, _ = r.Seek(0, io.SeekStart)
-	defer func() { _, _ = r.Seek(0, io.SeekStart) }()
-	t, err := mimetype.DetectReader(r)
-	if err != nil {
-		log.Debugf("扫描 Mime 时出现问题: %v", err)
-		return false, ""
-	}
-	for _, lt := range lawfulImageTypes {
-		if t.Is(lt) {
-			return true, t.String()
-		}
-	}
-	return false, t.String()
 }
 
 // encodeMessageId 临时先这样, 暂时用不上
@@ -617,6 +594,4 @@
 		w.WriteUInt64(uint64(target))
 		w.WriteUInt32(uint32(seq))
 	}))
-=======
->>>>>>> 35b7b890
 }