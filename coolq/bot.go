package coolq

import (
	"bytes"
	"encoding/hex"
	"encoding/json"
	"fmt"
	"github.com/Mrs4s/go-cqhttp/db"
	"io"
	"os"
	"path"
	"runtime/debug"
	"sync"
	"time"

	"github.com/Mrs4s/MiraiGo/binary"
	"github.com/Mrs4s/MiraiGo/client"
	"github.com/Mrs4s/MiraiGo/message"
	"github.com/Mrs4s/MiraiGo/utils"
	"github.com/pkg/errors"
	log "github.com/sirupsen/logrus"

	"github.com/Mrs4s/go-cqhttp/global"
	"github.com/Mrs4s/go-cqhttp/internal/base"
	"github.com/Mrs4s/go-cqhttp/modules/config"
)

// CQBot CQBot结构体,存储Bot实例相关配置
type CQBot struct {
	Client *client.QQClient

	lock   sync.RWMutex
	events []func(*Event)

	db               db.IDatabase
	friendReqCache   sync.Map
	tempSessionCache sync.Map
}

// Event 事件
type Event struct {
	RawMsg global.MSG

	once   sync.Once
	buffer *bytes.Buffer
}

func (e *Event) marshal() {
	if e.buffer == nil {
		e.buffer = global.NewBuffer()
	}
	_ = json.NewEncoder(e.buffer).Encode(e.RawMsg)
}

// JSONBytes return byes of json by lazy marshalling.
func (e *Event) JSONBytes() []byte {
	e.once.Do(e.marshal)
	return e.buffer.Bytes()
}

// JSONString return string of json without extra allocation
// by lazy marshalling.
func (e *Event) JSONString() string {
	e.once.Do(e.marshal)
	return utils.B2S(e.buffer.Bytes())
}

// NewQQBot 初始化一个QQBot实例
func NewQQBot(cli *client.QQClient) *CQBot {
	bot := &CQBot{
		Client: cli,
	}
<<<<<<< HEAD
	levelNode, levelDB := conf.Database["leveldb"]
	mongoNode, mongoDB := conf.Database["mongodb"]
	multiDB := db.NewMultiDatabase()
	if levelDB {
=======
	enableLevelDB := false
	node, ok := base.Database["leveldb"]
	if ok {
>>>>>>> 1337d3f1
		lconf := new(config.LevelDBConfig)
		_ = levelNode.Decode(lconf)
		if lconf.Enable {
			multiDB.UseDB(db.UseLevelDB())
		}
	}
	if mongoDB {
		lconf := new(config.MongoDBConfig)
		_ = mongoNode.Decode(lconf)
		if lconf.Database == "" {
			lconf.Database = "gocq-database"
		}
		if lconf.Enable {
			multiDB.UseDB(db.UseMongoDB(lconf.Uri, lconf.Database))
		}
	}
	if err := multiDB.Open(); err != nil {
		log.Fatalf("打开数据库失败: %v", err)
	}
	bot.db = multiDB
	bot.Client.OnPrivateMessage(bot.privateMessageEvent)
	bot.Client.OnGroupMessage(bot.groupMessageEvent)
	if base.ReportSelfMessage {
		bot.Client.OnSelfPrivateMessage(bot.privateMessageEvent)
		bot.Client.OnSelfGroupMessage(bot.groupMessageEvent)
	}
	bot.Client.OnTempMessage(bot.tempMessageEvent)
	bot.Client.OnGroupMuted(bot.groupMutedEvent)
	bot.Client.OnGroupMessageRecalled(bot.groupRecallEvent)
	bot.Client.OnGroupNotify(bot.groupNotifyEvent)
	bot.Client.OnFriendNotify(bot.friendNotifyEvent)
	bot.Client.OnMemberSpecialTitleUpdated(bot.memberTitleUpdatedEvent)
	bot.Client.OnFriendMessageRecalled(bot.friendRecallEvent)
	bot.Client.OnReceivedOfflineFile(bot.offlineFileEvent)
	bot.Client.OnJoinGroup(bot.joinGroupEvent)
	bot.Client.OnLeaveGroup(bot.leaveGroupEvent)
	bot.Client.OnGroupMemberJoined(bot.memberJoinEvent)
	bot.Client.OnGroupMemberLeaved(bot.memberLeaveEvent)
	bot.Client.OnGroupMemberPermissionChanged(bot.memberPermissionChangedEvent)
	bot.Client.OnGroupMemberCardUpdated(bot.memberCardUpdatedEvent)
	bot.Client.OnNewFriendRequest(bot.friendRequestEvent)
	bot.Client.OnNewFriendAdded(bot.friendAddedEvent)
	bot.Client.OnGroupInvited(bot.groupInvitedEvent)
	bot.Client.OnUserWantJoinGroup(bot.groupJoinReqEvent)
	bot.Client.OnOtherClientStatusChanged(bot.otherClientStatusChangedEvent)
	bot.Client.OnGroupDigest(bot.groupEssenceMsg)
	go func() {
		if base.HeartbeatInterval == 0 {
			log.Warn("警告: 心跳功能已关闭，若非预期，请检查配置文件。")
			return
		}
		t := time.NewTicker(base.HeartbeatInterval)
		for {
			<-t.C
			bot.dispatchEventMessage(global.MSG{
				"time":            time.Now().Unix(),
				"self_id":         bot.Client.Uin,
				"post_type":       "meta_event",
				"meta_event_type": "heartbeat",
				"status":          bot.CQGetStatus()["data"],
				"interval":        base.HeartbeatInterval.Milliseconds(),
			})
		}
	}()
	return bot
}

// OnEventPush 注册事件上报函数
func (bot *CQBot) OnEventPush(f func(e *Event)) {
	bot.lock.Lock()
	bot.events = append(bot.events, f)
	bot.lock.Unlock()
}

// UploadLocalImageAsGroup 上传本地图片至群聊
func (bot *CQBot) UploadLocalImageAsGroup(groupCode int64, img *LocalImageElement) (i *message.GroupImageElement, err error) {
	if img.File != "" {
		f, err := os.Open(img.File)
		if err != nil {
			return nil, errors.Wrap(err, "open image error")
		}
		defer func() { _ = f.Close() }()
		img.Stream = f
	}
	if lawful, mime := base.IsLawfulImage(img.Stream); !lawful {
		return nil, errors.New("image type error: " + mime)
	}
	i, err = bot.Client.UploadGroupImage(groupCode, img.Stream)
	if i != nil {
		i.Flash = img.Flash
		i.EffectID = img.EffectID
	}
	return
}

// UploadLocalVideo 上传本地短视频至群聊
func (bot *CQBot) UploadLocalVideo(target int64, v *LocalVideoElement) (*message.ShortVideoElement, error) {
	video, err := os.Open(v.File)
	if err != nil {
		return nil, err
	}
	defer video.Close()
	hash, _ := utils.ComputeMd5AndLength(io.MultiReader(video, v.thumb))
	cacheFile := path.Join(global.CachePath, hex.EncodeToString(hash)+".cache")
	_, _ = video.Seek(0, io.SeekStart)
	_, _ = v.thumb.Seek(0, io.SeekStart)
	return bot.Client.UploadGroupShortVideo(target, video, v.thumb, cacheFile)
}

// UploadLocalImageAsPrivate 上传本地图片至私聊
func (bot *CQBot) UploadLocalImageAsPrivate(userID int64, img *LocalImageElement) (i *message.FriendImageElement, err error) {
	if img.File != "" {
		f, err := os.Open(img.File)
		if err != nil {
			return nil, errors.Wrap(err, "open image error")
		}
		defer func() { _ = f.Close() }()
		img.Stream = f
	}
	if lawful, mime := base.IsLawfulImage(img.Stream); !lawful {
		return nil, errors.New("image type error: " + mime)
	}
	i, err = bot.Client.UploadPrivateImage(userID, img.Stream)
	if i != nil {
		i.Flash = img.Flash
	}
	return
}

// SendGroupMessage 发送群消息
func (bot *CQBot) SendGroupMessage(groupID int64, m *message.SendingMessage) int32 {
	newElem := make([]message.IMessageElement, 0, len(m.Elements))
	group := bot.Client.FindGroup(groupID)
	for _, e := range m.Elements {
		switch i := e.(type) {
		case *LocalImageElement, *message.VoiceElement, *LocalVideoElement:
			i, err := bot.uploadMedia(i, groupID, true)
			if err != nil {
				log.Warnf("警告: 群 %d 消息%s上传失败: %v", groupID, e.Type().String(), err)
				continue
			}
			e = i
		case *PokeElement:
			if group != nil {
				if mem := group.FindMember(i.Target); mem != nil {
					mem.Poke()
				}
			}
			return 0
		case *GiftElement:
			bot.Client.SendGroupGift(uint64(groupID), uint64(i.Target), i.GiftID)
			return 0
		case *message.MusicShareElement:
			ret, err := bot.Client.SendGroupMusicShare(groupID, i)
			if err != nil {
				log.Warnf("警告: 群 %v 富文本消息发送失败: %v", groupID, err)
				return -1
			}
			return bot.InsertGroupMessage(ret)
		case *message.AtElement:
			if i.Target == 0 && group.SelfPermission() == client.Member {
				e = message.NewText("@全体成员")
			}
		}
		newElem = append(newElem, e)
	}
	if len(newElem) == 0 {
		log.Warnf("群消息发送失败: 消息为空.")
		return -1
	}
	m.Elements = newElem
	bot.checkMedia(newElem)
	ret := bot.Client.SendGroupMessage(groupID, m, base.ForceFragmented)
	if ret == nil || ret.Id == -1 {
		log.Warnf("群消息发送失败: 账号可能被风控.")
		return -1
	}
	return bot.InsertGroupMessage(ret)
}

// SendPrivateMessage 发送私聊消息
func (bot *CQBot) SendPrivateMessage(target int64, groupID int64, m *message.SendingMessage) int32 {
	newElem := make([]message.IMessageElement, 0, len(m.Elements))
	for _, e := range m.Elements {
		switch i := e.(type) {
		case *LocalImageElement, *message.VoiceElement, *LocalVideoElement:
			i, err := bot.uploadMedia(i, target, false)
			if err != nil {
				log.Warnf("警告: 私聊 %d 消息%s上传失败: %v", target, e.Type().String(), err)
				continue
			}
			e = i
		case *PokeElement:
			bot.Client.SendFriendPoke(i.Target)
			return 0
		case *message.MusicShareElement:
			bot.Client.SendFriendMusicShare(target, i)
			return 0
		}
		newElem = append(newElem, e)
	}
	if len(newElem) == 0 {
		log.Warnf("好友消息发送失败: 消息为空.")
		return -1
	}
	m.Elements = newElem
	bot.checkMedia(newElem)

	// 单向好友是否存在
	unidirectionalFriendExists := func() bool {
		list, err := bot.Client.GetUnidirectionalFriendList()
		if err != nil {
			return false
		}
		for _, f := range list {
			if f.Uin == target {
				return true
			}
		}
		return false
	}

	session, ok := bot.tempSessionCache.Load(target)
	var id int32 = -1

	switch {
	case bot.Client.FindFriend(target) != nil: // 双向好友
		msg := bot.Client.SendPrivateMessage(target, m)
		if msg != nil {
			id = bot.InsertPrivateMessage(msg)
		}
	case ok || groupID != 0: // 临时会话
		switch {
		case groupID != 0 && bot.Client.FindGroup(groupID) == nil:
			log.Errorf("错误: 找不到群(%v)", groupID)
		case groupID != 0 && !bot.Client.FindGroup(groupID).AdministratorOrOwner():
			log.Errorf("错误: 机器人在群(%v) 为非管理员或群主, 无法主动发起临时会话", groupID)
		case groupID != 0 && bot.Client.FindGroup(groupID).FindMember(target) == nil:
			log.Errorf("错误: 群员(%v) 不在 群(%v), 无法发起临时会话", target, groupID)
		default:
			if session == nil && groupID != 0 {
				msg := bot.Client.SendGroupTempMessage(groupID, target, m)
				if msg != nil {
					// id = bot.InsertTempMessage(target, msg)
				}
				break
			}
			msg, err := session.(*client.TempSessionInfo).SendMessage(m)
			if err != nil {
				log.Errorf("发送临时会话消息失败: %v", err)
				break
			}
			if msg != nil {
				// id = bot.InsertTempMessage(target, msg)
			}
		}
	case unidirectionalFriendExists(): // 单向好友
		msg := bot.Client.SendPrivateMessage(target, m)
		if msg != nil {
			id = bot.InsertPrivateMessage(msg)
		}
	default:
		nickname := "Unknown"
		if summaryInfo, _ := bot.Client.GetSummaryInfo(target); summaryInfo != nil {
			nickname = summaryInfo.Nickname
		}
		log.Errorf("错误: 请先添加 %v(%v) 为好友", nickname, target)
	}
	return id
}

// InsertGroupMessage 群聊消息入数据库
func (bot *CQBot) InsertGroupMessage(m *message.GroupMessage) int32 {
	t := &message.SendingMessage{Elements: m.Elements}
	replyElem := t.FirstOrNil(func(e message.IMessageElement) bool {
		_, ok := e.(*message.ReplyElement)
		return ok
	})
	msg := &db.StoredGroupMessage{
		ID:       encodeMessageId(m.GroupCode, m.Id),
		GlobalID: db.ToGlobalID(m.GroupCode, m.Id),
		SubType:  "normal",
		Attribute: &db.StoredMessageAttribute{
			MessageSeq: m.Id,
			InternalID: m.InternalId,
			SenderUin:  m.Sender.Uin,
			SenderName: m.Sender.DisplayName(),
			Timestamp:  int64(m.Time),
		},
		GroupCode: m.GroupCode,
		AnonymousID: func() string {
			if m.Sender.IsAnonymous() {
				return m.Sender.AnonymousInfo.AnonymousId
			}
			return ""
		}(),
		Content: ToMessageContent(m.Elements),
	}
	if replyElem != nil {
		reply := replyElem.(*message.ReplyElement)
		msg.SubType = "quote"
		msg.QuotedInfo = &db.QuotedInfo{
			PrevID:        encodeMessageId(m.GroupCode, reply.ReplySeq),
			PrevGlobalID:  db.ToGlobalID(m.GroupCode, reply.ReplySeq),
			QuotedContent: ToMessageContent(reply.Elements),
		}
	}
	if err := bot.db.InsertGroupMessage(msg); err != nil {
		log.Warnf("记录聊天数据时出现错误: %v", err)
		return -1
	}
	return msg.GlobalID
}

// InsertPrivateMessage 私聊消息入数据库
func (bot *CQBot) InsertPrivateMessage(m *message.PrivateMessage) int32 {
	t := &message.SendingMessage{Elements: m.Elements}
	replyElem := t.FirstOrNil(func(e message.IMessageElement) bool {
		_, ok := e.(*message.ReplyElement)
		return ok
	})
	msg := &db.StoredPrivateMessage{
		ID:       encodeMessageId(m.Sender.Uin, m.Id),
		GlobalID: db.ToGlobalID(m.Sender.Uin, m.Id),
		SubType:  "normal",
		Attribute: &db.StoredMessageAttribute{
			MessageSeq: m.Id,
			InternalID: m.InternalId,
			SenderUin:  m.Sender.Uin,
			SenderName: m.Sender.DisplayName(),
			Timestamp:  int64(m.Time),
		},
		SessionUin: func() int64 {
			if m.Sender.Uin == m.Self {
				return m.Target
			}
			return m.Sender.Uin
		}(),
		TargetUin: m.Target,
		Content:   ToMessageContent(m.Elements),
	}
	if replyElem != nil {
		reply := replyElem.(*message.ReplyElement)
		msg.SubType = "quote"
		msg.QuotedInfo = &db.QuotedInfo{
			PrevID:        encodeMessageId(reply.Sender, reply.ReplySeq),
			PrevGlobalID:  db.ToGlobalID(reply.Sender, reply.ReplySeq),
			QuotedContent: ToMessageContent(m.Elements),
		}
	}
	if err := bot.db.InsertPrivateMessage(msg); err != nil {
		log.Warnf("记录聊天数据时出现错误: %v", err)
		return -1
	}
	return msg.GlobalID
}

/*
// InsertTempMessage 临时消息入数据库
func (bot *CQBot) InsertTempMessage(target int64, m *message.TempMessage) int32 {
	val := global.MSG{
		"message-id": m.Id,
		// FIXME(InsertTempMessage) InternalId missing
		"from-group": m.GroupCode,
		"group-name": m.GroupName,
		"target":     target,
		"sender":     m.Sender,
		"time":       int32(time.Now().Unix()),
		"message":    ToStringMessage(m.Elements, 0, true),
	}
	id := db.ToGlobalID(m.Sender.Uin, m.Id)
	if bot.db != nil {
		buf := global.NewBuffer()
		defer global.PutBuffer(buf)
		if err := gob.NewEncoder(buf).Encode(val); err != nil {
			log.Warnf("记录聊天数据时出现错误: %v", err)
			return -1
		}
		if err := bot.db.Put(binary.ToBytes(id), buf.Bytes(), nil); err != nil {
			log.Warnf("记录聊天数据时出现错误: %v", err)
			return -1
		}
	}
	return id
}
*/

// Release 释放Bot实例
func (bot *CQBot) Release() {

}

func (bot *CQBot) dispatchEventMessage(m global.MSG) {
	bot.lock.RLock()
	defer bot.lock.RUnlock()

	event := &Event{RawMsg: m}
	wg := sync.WaitGroup{}
	wg.Add(len(bot.events))
	for _, f := range bot.events {
		go func(fn func(*Event)) {
			defer func() {
				wg.Done()
				if pan := recover(); pan != nil {
					log.Warnf("处理事件 %v 时出现错误: %v \n%s", m, pan, debug.Stack())
				}
			}()

			start := time.Now()
			fn(event)
			end := time.Now()
			if end.Sub(start) > time.Second*5 {
				log.Debugf("警告: 事件处理耗时超过 5 秒 (%v), 请检查应用是否有堵塞.", end.Sub(start))
			}
		}(f)
	}
	wg.Wait()
	global.PutBuffer(event.buffer)
}

func (bot *CQBot) formatGroupMessage(m *message.GroupMessage) global.MSG {
	cqm := ToStringMessage(m.Elements, m.GroupCode, true)
	gm := global.MSG{
		"anonymous":    nil,
		"font":         0,
		"group_id":     m.GroupCode,
		"message":      ToFormattedMessage(m.Elements, m.GroupCode, false),
		"message_type": "group",
		"message_seq":  m.Id,
		"post_type": func() string {
			if m.Sender.Uin == bot.Client.Uin {
				return "message_sent"
			}
			return "message"
		}(),
		"raw_message": cqm,
		"self_id":     bot.Client.Uin,
		"sender": global.MSG{
			"age":     0,
			"area":    "",
			"level":   "",
			"sex":     "unknown",
			"user_id": m.Sender.Uin,
		},
		"sub_type": "normal",
		"time":     m.Time,
		"user_id":  m.Sender.Uin,
	}
	if m.Sender.IsAnonymous() {
		gm["anonymous"] = global.MSG{
			"flag": m.Sender.AnonymousInfo.AnonymousId + "|" + m.Sender.AnonymousInfo.AnonymousNick,
			"id":   m.Sender.Uin,
			"name": m.Sender.AnonymousInfo.AnonymousNick,
		}
		gm["sender"].(global.MSG)["nickname"] = "匿名消息"
		gm["sub_type"] = "anonymous"
	} else {
		group := bot.Client.FindGroup(m.GroupCode)
		mem := group.FindMember(m.Sender.Uin)
		if mem == nil {
			log.Warnf("获取 %v 成员信息失败，尝试刷新成员列表", m.Sender.Uin)
			t, err := bot.Client.GetGroupMembers(group)
			if err != nil {
				log.Warnf("刷新群 %v 成员列表失败: %v", group.Uin, err)
				return nil
			}
			group.Members = t
			mem = group.FindMember(m.Sender.Uin)
			if mem == nil {
				return nil
			}
		}
		ms := gm["sender"].(global.MSG)
		switch mem.Permission {
		case client.Owner:
			ms["role"] = "owner"
		case client.Administrator:
			ms["role"] = "admin"
		case client.Member:
			ms["role"] = "member"
		default:
			ms["role"] = "member"
		}
		ms["nickname"] = mem.Nickname
		ms["card"] = mem.CardName
		ms["title"] = mem.SpecialTitle
	}
	return gm
}

func formatGroupName(group *client.GroupInfo) string {
	return fmt.Sprintf("%s(%d)", group.Name, group.Code)
}

func formatMemberName(mem *client.GroupMemberInfo) string {
	if mem == nil {
		return "未知"
	}
	return fmt.Sprintf("%s(%d)", mem.DisplayName(), mem.Uin)
}

func (bot *CQBot) uploadMedia(raw message.IMessageElement, target int64, group bool) (message.IMessageElement, error) {
	switch m := raw.(type) {
	case *LocalImageElement:
		if group {
			return bot.UploadLocalImageAsGroup(target, m)
		}
		return bot.UploadLocalImageAsPrivate(target, m)
	case *message.VoiceElement:
		if group {
			return bot.Client.UploadGroupPtt(target, bytes.NewReader(m.Data))
		}
		return bot.Client.UploadPrivatePtt(target, bytes.NewReader(m.Data))
	case *LocalVideoElement:
		return bot.UploadLocalVideo(target, m)
	}
	return nil, errors.New("unsupported message element type")
}

// encodeMessageId 临时先这样, 暂时用不上
func encodeMessageId(target int64, seq int32) string {
	return hex.EncodeToString(binary.NewWriterF(func(w *binary.Writer) {
		w.WriteUInt64(uint64(target))
		w.WriteUInt32(uint32(seq))
	}))
}<|MERGE_RESOLUTION|>--- conflicted
+++ resolved
@@ -70,16 +70,10 @@
 	bot := &CQBot{
 		Client: cli,
 	}
-<<<<<<< HEAD
-	levelNode, levelDB := conf.Database["leveldb"]
-	mongoNode, mongoDB := conf.Database["mongodb"]
+	levelNode, levelDB := base.Database["leveldb"]
+	mongoNode, mongoDB := base.Database["mongodb"]
 	multiDB := db.NewMultiDatabase()
 	if levelDB {
-=======
-	enableLevelDB := false
-	node, ok := base.Database["leveldb"]
-	if ok {
->>>>>>> 1337d3f1
 		lconf := new(config.LevelDBConfig)
 		_ = levelNode.Decode(lconf)
 		if lconf.Enable {
