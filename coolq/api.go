package coolq

import (
	"crypto/md5"
	"encoding/hex"
	"encoding/json"
	"fmt"
	"math"
	"os"
	"path"
	"path/filepath"
	"runtime"
	"strconv"
	"strings"
	"time"

	"github.com/Mrs4s/MiraiGo/binary"
	"github.com/Mrs4s/MiraiGo/client"
	"github.com/Mrs4s/MiraiGo/message"
	"github.com/Mrs4s/MiraiGo/utils"
	"github.com/segmentio/asm/base64"
	log "github.com/sirupsen/logrus"
	"github.com/tidwall/gjson"

	"github.com/Mrs4s/go-cqhttp/db"
	"github.com/Mrs4s/go-cqhttp/global"
	"github.com/Mrs4s/go-cqhttp/internal/base"
	"github.com/Mrs4s/go-cqhttp/internal/cache"
	"github.com/Mrs4s/go-cqhttp/internal/download"
	"github.com/Mrs4s/go-cqhttp/internal/msg"
	"github.com/Mrs4s/go-cqhttp/internal/param"
	"github.com/Mrs4s/go-cqhttp/modules/filter"
	"github.com/Mrs4s/go-cqhttp/pkg/onebot"
)

type guildMemberPageToken struct {
	guildID        uint64
	nextIndex      uint32
	nextRoleID     uint64
	nextQueryParam string
}

var defaultPageToken = guildMemberPageToken{
	guildID:    0,
	nextIndex:  0,
	nextRoleID: 2,
}

// CQGetLoginInfo 获取登录号信息
//
// https://git.io/Jtz1I
// @route11(get_login_info)
// @route12(get_self_info)
func (bot *CQBot) CQGetLoginInfo() global.MSG {
	return OK(global.MSG{"user_id": bot.Client.Uin, "nickname": bot.Client.Nickname})
}

// CQGetQiDianAccountInfo 获取企点账号信息
// @route(qidian_get_account_info)
func (bot *CQBot) CQGetQiDianAccountInfo() global.MSG {
	if bot.Client.QiDian == nil {
		return Failed(100, "QIDIAN_PROTOCOL_REQUEST", "请使用企点协议")
	}
	return OK(global.MSG{
		"master_id":   bot.Client.QiDian.MasterUin,
		"ext_name":    bot.Client.QiDian.ExtName,
		"create_time": bot.Client.QiDian.CreateTime,
	})
}

// CQGetGuildServiceProfile 获取频道系统个人资料
// @route(get_guild_service_profile)
func (bot *CQBot) CQGetGuildServiceProfile() global.MSG {
	return OK(global.MSG{
		"nickname":   bot.Client.GuildService.Nickname,
		"tiny_id":    fU64(bot.Client.GuildService.TinyId),
		"avatar_url": bot.Client.GuildService.AvatarUrl,
	})
}

// CQGetGuildList 获取已加入的频道列表
// @route(get_guild_list)
func (bot *CQBot) CQGetGuildList() global.MSG {
	fs := make([]global.MSG, 0, len(bot.Client.GuildService.Guilds))
	for _, info := range bot.Client.GuildService.Guilds {
		/* 做成单独的 api 可能会好些?
		channels := make([]global.MSG, 0, len(info.Channels))
		for _, channel := range info.Channels {
			channels = append(channels, global.MSG{
				"channel_id":   channel.ChannelId,
				"channel_name": channel.ChannelName,
				"channel_type": channel.ChannelType,
			})
		}
		*/
		fs = append(fs, global.MSG{
			"guild_id":         fU64(info.GuildId),
			"guild_name":       info.GuildName,
			"guild_display_id": fU64(info.GuildCode),
			// "channels":         channels,
		})
	}
	return OK(fs)
}

// CQGetGuildMetaByGuest 通过访客权限获取频道元数据
// @route(get_guild_meta_by_guest)
func (bot *CQBot) CQGetGuildMetaByGuest(guildID uint64) global.MSG {
	meta, err := bot.Client.GuildService.FetchGuestGuild(guildID)
	if err != nil {
		log.Errorf("获取频道元数据时出现错误: %v", err)
		return Failed(100, "API_ERROR", err.Error())
	}
	return OK(global.MSG{
		"guild_id":         fU64(meta.GuildId),
		"guild_name":       meta.GuildName,
		"guild_profile":    meta.GuildProfile,
		"create_time":      meta.CreateTime,
		"max_member_count": meta.MaxMemberCount,
		"max_robot_count":  meta.MaxRobotCount,
		"max_admin_count":  meta.MaxAdminCount,
		"member_count":     meta.MemberCount,
		"owner_id":         fU64(meta.OwnerId),
	})
}

// CQGetGuildChannelList 获取频道列表
// @route(get_guild_channel_list)
func (bot *CQBot) CQGetGuildChannelList(guildID uint64, noCache bool) global.MSG {
	guild := bot.Client.GuildService.FindGuild(guildID)
	if guild == nil {
		return Failed(100, "GUILD_NOT_FOUND")
	}
	if noCache {
		channels, err := bot.Client.GuildService.FetchChannelList(guildID)
		if err != nil {
			log.Warnf("获取频道 %v 子频道列表时出现错误: %v", guildID, err)
			return Failed(100, "API_ERROR", err.Error())
		}
		guild.Channels = channels
	}
	channels := make([]global.MSG, 0, len(guild.Channels))
	for _, c := range guild.Channels {
		channels = append(channels, convertChannelInfo(c))
	}
	return OK(channels)
}

// CQGetGuildMembers 获取频道成员列表
// @route(get_guild_member_list)
func (bot *CQBot) CQGetGuildMembers(guildID uint64, nextToken string) global.MSG {
	guild := bot.Client.GuildService.FindGuild(guildID)
	if guild == nil {
		return Failed(100, "GUILD_NOT_FOUND")
	}
	token := &defaultPageToken
	if nextToken != "" {
		i, exists := bot.nextTokenCache.Get(nextToken)
		if !exists {
			return Failed(100, "NEXT_TOKEN_NOT_EXISTS")
		}
		token = i
		if token.guildID != guildID {
			return Failed(100, "GUILD_NOT_MATCH")
		}
	}
	ret, err := bot.Client.GuildService.FetchGuildMemberListWithRole(guildID, 0, token.nextIndex, token.nextRoleID, token.nextQueryParam)
	if err != nil {
		return Failed(100, "API_ERROR", err.Error())
	}
	res := global.MSG{
		"members":    convertGuildMemberInfo(ret.Members),
		"finished":   ret.Finished,
		"next_token": nil,
	}
	if !ret.Finished {
		next := &guildMemberPageToken{
			guildID:        guildID,
			nextIndex:      ret.NextIndex,
			nextRoleID:     ret.NextRoleId,
			nextQueryParam: ret.NextQueryParam,
		}
		id := base64.StdEncoding.EncodeToString(binary.NewWriterF(func(w *binary.Writer) {
			w.WriteUInt64(uint64(time.Now().UnixNano()))
			w.WriteString(utils.RandomString(5))
		}))
		bot.nextTokenCache.Add(id, next, time.Minute*10)
		res["next_token"] = id
	}
	return OK(res)
}

// CQGetGuildMemberProfile 获取频道成员资料
// @route(get_guild_member_profile)
func (bot *CQBot) CQGetGuildMemberProfile(guildID, userID uint64) global.MSG {
	if bot.Client.GuildService.FindGuild(guildID) == nil {
		return Failed(100, "GUILD_NOT_FOUND")
	}
	profile, err := bot.Client.GuildService.FetchGuildMemberProfileInfo(guildID, userID)
	if err != nil {
		log.Warnf("获取频道 %v 成员 %v 资料时出现错误: %v", guildID, userID, err)
		return Failed(100, "API_ERROR", err.Error())
	}
	roles := make([]global.MSG, 0, len(profile.Roles))
	for _, role := range profile.Roles {
		roles = append(roles, global.MSG{
			"role_id":   fU64(role.RoleId),
			"role_name": role.RoleName,
		})
	}
	return OK(global.MSG{
		"tiny_id":    fU64(profile.TinyId),
		"nickname":   profile.Nickname,
		"avatar_url": profile.AvatarUrl,
		"join_time":  profile.JoinTime,
		"roles":      roles,
	})
}

// CQGetGuildRoles 获取频道角色列表
// @route(get_guild_roles)
func (bot *CQBot) CQGetGuildRoles(guildID uint64) global.MSG {
	r, err := bot.Client.GuildService.GetGuildRoles(guildID)
	if err != nil {
		log.Warnf("获取频道 %v 角色列表时出现错误: %v", guildID, err)
		return Failed(100, "API_ERROR", err.Error())
	}
	roles := make([]global.MSG, len(r))
	for i, role := range r {
		roles[i] = global.MSG{
			"role_id":      fU64(role.RoleId),
			"role_name":    role.RoleName,
			"argb_color":   role.ArgbColor,
			"independent":  role.Independent,
			"member_count": role.Num,
			"max_count":    role.MaxNum,
			"owned":        role.Owned,
			"disabled":     role.Disabled,
		}
	}
	return OK(roles)
}

// CQCreateGuildRole 创建频道角色
// @route(create_guild_role)
func (bot *CQBot) CQCreateGuildRole(guildID uint64, name string, color uint32, independent bool, initialUsers gjson.Result) global.MSG {
	userSlice := []uint64{}
	if initialUsers.IsArray() {
		for _, user := range initialUsers.Array() {
			userSlice = append(userSlice, user.Uint())
		}
	}
	role, err := bot.Client.GuildService.CreateGuildRole(guildID, name, color, independent, userSlice)
	if err != nil {
		log.Warnf("创建频道 %v 角色时出现错误: %v", guildID, err)
		return Failed(100, "API_ERROR", err.Error())
	}
	return OK(global.MSG{
		"role_id": fU64(role),
	})
}

// CQDeleteGuildRole 删除频道角色
// @route(delete_guild_role)
func (bot *CQBot) CQDeleteGuildRole(guildID uint64, roleID uint64) global.MSG {
	err := bot.Client.GuildService.DeleteGuildRole(guildID, roleID)
	if err != nil {
		log.Warnf("删除频道 %v 角色时出现错误: %v", guildID, err)
		return Failed(100, "API_ERROR", err.Error())
	}
	return OK(nil)
}

// CQSetGuildMemberRole 设置用户在频道中的角色
// @route(set_guild_member_role)
func (bot *CQBot) CQSetGuildMemberRole(guildID uint64, set bool, roleID uint64, users gjson.Result) global.MSG {
	userSlice := []uint64{}
	if users.IsArray() {
		for _, user := range users.Array() {
			userSlice = append(userSlice, user.Uint())
		}
	}
	err := bot.Client.GuildService.SetUserRoleInGuild(guildID, set, roleID, userSlice)
	if err != nil {
		log.Warnf("设置用户在频道 %v 中的角色时出现错误: %v", guildID, err)
		return Failed(100, "API_ERROR", err.Error())
	}
	return OK(nil)
}

// CQModifyRoleInGuild 修改频道角色
// @route(update_guild_role)
func (bot *CQBot) CQModifyRoleInGuild(guildID uint64, roleID uint64, name string, color uint32, indepedent bool) global.MSG {
	err := bot.Client.GuildService.ModifyRoleInGuild(guildID, roleID, name, color, indepedent)
	if err != nil {
		log.Warnf("修改频道 %v 角色时出现错误: %v", guildID, err)
		return Failed(100, "API_ERROR", err.Error())
	}
	return OK(nil)
}

// CQGetTopicChannelFeeds 获取话题频道帖子列表
// @route(get_topic_channel_feeds)
func (bot *CQBot) CQGetTopicChannelFeeds(guildID, channelID uint64) global.MSG {
	guild := bot.Client.GuildService.FindGuild(guildID)
	if guild == nil {
		return Failed(100, "GUILD_NOT_FOUND")
	}
	channel := guild.FindChannel(channelID)
	if channel == nil {
		return Failed(100, "CHANNEL_NOT_FOUND")
	}
	if channel.ChannelType != client.ChannelTypeTopic {
		return Failed(100, "CHANNEL_TYPE_ERROR")
	}
	feeds, err := bot.Client.GuildService.GetTopicChannelFeeds(guildID, channelID)
	if err != nil {
		log.Warnf("获取频道 %v 帖子时出现错误: %v", channelID, err)
		return Failed(100, "API_ERROR", err.Error())
	}
	c := make([]global.MSG, 0, len(feeds))
	for _, feed := range feeds {
		c = append(c, convertChannelFeedInfo(feed))
	}
	return OK(c)
}

// CQGetFriendList 获取好友列表
//
// https://git.io/Jtz1L
// @route(get_friend_list)
func (bot *CQBot) CQGetFriendList(spec *onebot.Spec) global.MSG {
	fs := make([]global.MSG, 0, len(bot.Client.FriendList))
	for _, f := range bot.Client.FriendList {
		fs = append(fs, global.MSG{
			"nickname": f.Nickname,
			"remark":   f.Remark,
			"user_id":  spec.ConvertID(f.Uin),
		})
	}
	return OK(fs)
}

// CQGetUnidirectionalFriendList 获取单向好友列表
//
// @route(get_unidirectional_friend_list)
func (bot *CQBot) CQGetUnidirectionalFriendList() global.MSG {
	list, err := bot.Client.GetUnidirectionalFriendList()
	if err != nil {
		log.Warnf("获取单向好友列表时出现错误: %v", err)
		return Failed(100, "API_ERROR", err.Error())
	}
	fs := make([]global.MSG, 0, len(list))
	for _, f := range list {
		fs = append(fs, global.MSG{
			"nickname": f.Nickname,
			"user_id":  f.Uin,
			"source":   f.Source,
		})
	}
	return OK(fs)
}

// CQDeleteUnidirectionalFriend 删除单向好友
//
// @route(delete_unidirectional_friend)
// @rename(uin->user_id)
func (bot *CQBot) CQDeleteUnidirectionalFriend(uin int64) global.MSG {
	list, err := bot.Client.GetUnidirectionalFriendList()
	if err != nil {
		log.Warnf("获取单向好友列表时出现错误: %v", err)
		return Failed(100, "API_ERROR", err.Error())
	}
	for _, f := range list {
		if f.Uin == uin {
			if err = bot.Client.DeleteUnidirectionalFriend(uin); err != nil {
				log.Warnf("删除单向好友时出现错误: %v", err)
				return Failed(100, "API_ERROR", err.Error())
			}
			return OK(nil)
		}
	}
	return Failed(100, "FRIEND_NOT_FOUND", "好友不存在")
}

// CQDeleteFriend 删除好友
// @route(delete_friend)
// @rename(uin->"[user_id\x2Cid].0")
func (bot *CQBot) CQDeleteFriend(uin int64) global.MSG {
	if bot.Client.FindFriend(uin) == nil {
		return Failed(100, "FRIEND_NOT_FOUND", "好友不存在")
	}
	if err := bot.Client.DeleteFriend(uin); err != nil {
		log.Warnf("删除好友时出现错误: %v", err)
		return Failed(100, "DELETE_API_ERROR", err.Error())
	}
	return OK(nil)
}

// CQGetGroupList 获取群列表
//
// https://git.io/Jtz1t
// @route(get_group_list)
func (bot *CQBot) CQGetGroupList(noCache bool, spec *onebot.Spec) global.MSG {
	gs := make([]global.MSG, 0, len(bot.Client.GroupList))
	if noCache {
		_ = bot.Client.ReloadGroupList()
	}
	for _, g := range bot.Client.GroupList {
		gs = append(gs, global.MSG{
			"group_id":          spec.ConvertID(g.Code),
			"group_name":        g.Name,
			"group_create_time": g.GroupCreateTime,
			"group_level":       g.GroupLevel,
			"max_member_count":  g.MaxMemberCount,
			"member_count":      g.MemberCount,
		})
	}
	return OK(gs)
}

// CQGetGroupInfo 获取群信息
//
// https://git.io/Jtz1O
// @route(get_group_info)
func (bot *CQBot) CQGetGroupInfo(groupID int64, noCache bool, spec *onebot.Spec) global.MSG {
	group := bot.Client.FindGroup(groupID)
	if group == nil || noCache {
		group, _ = bot.Client.GetGroupInfo(groupID)
	}
	if group == nil {
		gid := strconv.FormatInt(groupID, 10)
		info, err := bot.Client.SearchGroupByKeyword(gid)
		if err != nil {
			return Failed(100, "GROUP_SEARCH_ERROR", "群聊搜索失败")
		}
		for _, g := range info {
			if g.Code == groupID {
				return OK(global.MSG{
					"group_id":          spec.ConvertID(g.Code),
					"group_name":        g.Name,
					"group_memo":        g.Memo,
					"group_create_time": 0,
					"group_level":       0,
					"max_member_count":  0,
					"member_count":      0,
				})
			}
		}
	} else {
		return OK(global.MSG{
			"group_id":          spec.ConvertID(group.Code),
			"group_name":        group.Name,
			"group_create_time": group.GroupCreateTime,
			"group_level":       group.GroupLevel,
			"max_member_count":  group.MaxMemberCount,
			"member_count":      group.MemberCount,
		})
	}
	return Failed(100, "GROUP_NOT_FOUND", "群聊不存在")
}

// CQGetGroupMemberList 获取群成员列表
//
// https://git.io/Jtz13
// @route(get_group_member_list)
func (bot *CQBot) CQGetGroupMemberList(groupID int64, noCache bool) global.MSG {
	group := bot.Client.FindGroup(groupID)
	if group == nil {
		return Failed(100, "GROUP_NOT_FOUND", "群聊不存在")
	}
	if noCache {
		t, err := bot.Client.GetGroupMembers(group)
		if err != nil {
			log.Warnf("刷新群 %v 成员列表失败: %v", groupID, err)
			return Failed(100, "GET_MEMBERS_API_ERROR", err.Error())
		}
		group.Members = t
	}
	members := make([]global.MSG, 0, len(group.Members))
	for _, m := range group.Members {
		members = append(members, convertGroupMemberInfo(groupID, m))
	}
	return OK(members)
}

// CQGetGroupMemberInfo 获取群成员信息
//
// https://git.io/Jtz1s
// @route(get_group_member_info)
func (bot *CQBot) CQGetGroupMemberInfo(groupID, userID int64, noCache bool) global.MSG {
	group := bot.Client.FindGroup(groupID)
	if group == nil {
		return Failed(100, "GROUP_NOT_FOUND", "群聊不存在")
	}
	var member *client.GroupMemberInfo
	if noCache {
		var err error
		member, err = bot.Client.GetMemberInfo(groupID, userID)
		if err != nil {
			log.Warnf("刷新群 %v 中成员 %v 失败: %v", groupID, userID, err)
			return Failed(100, "GET_MEMBER_INFO_API_ERROR", err.Error())
		}
	} else {
		member = group.FindMember(userID)
	}
	if member == nil {
		return Failed(100, "MEMBER_NOT_FOUND", "群员不存在")
	}
	return OK(convertGroupMemberInfo(groupID, member))
}

// CQGetGroupFileSystemInfo 扩展API-获取群文件系统信息
//
// https://docs.go-cqhttp.org/api/#%E8%8E%B7%E5%8F%96%E7%BE%A4%E6%96%87%E4%BB%B6%E7%B3%BB%E7%BB%9F%E4%BF%A1%E6%81%AF
// @route(get_group_file_system_info)
func (bot *CQBot) CQGetGroupFileSystemInfo(groupID int64) global.MSG {
	fs, err := bot.Client.GetGroupFileSystem(groupID)
	if err != nil {
		log.Warnf("获取群 %v 文件系统信息失败: %v", groupID, err)
		return Failed(100, "FILE_SYSTEM_API_ERROR", err.Error())
	}
	return OK(fs)
}

// CQGetGroupRootFiles 扩展API-获取群根目录文件列表
//
// https://docs.go-cqhttp.org/api/#%E8%8E%B7%E5%8F%96%E7%BE%A4%E6%A0%B9%E7%9B%AE%E5%BD%95%E6%96%87%E4%BB%B6%E5%88%97%E8%A1%A8
// @route(get_group_root_files)
func (bot *CQBot) CQGetGroupRootFiles(groupID int64) global.MSG {
	fs, err := bot.Client.GetGroupFileSystem(groupID)
	if err != nil {
		log.Warnf("获取群 %v 文件系统信息失败: %v", groupID, err)
		return Failed(100, "FILE_SYSTEM_API_ERROR", err.Error())
	}
	files, folders, err := fs.Root()
	if err != nil {
		log.Warnf("获取群 %v 根目录文件失败: %v", groupID, err)
		return Failed(100, "FILE_SYSTEM_API_ERROR", err.Error())
	}
	return OK(global.MSG{
		"files":   files,
		"folders": folders,
	})
}

// CQGetGroupFilesByFolderID 扩展API-获取群子目录文件列表
//
// https://docs.go-cqhttp.org/api/#%E8%8E%B7%E5%8F%96%E7%BE%A4%E5%AD%90%E7%9B%AE%E5%BD%95%E6%96%87%E4%BB%B6%E5%88%97%E8%A1%A8
// @route(get_group_files_by_folder)
func (bot *CQBot) CQGetGroupFilesByFolderID(groupID int64, folderID string) global.MSG {
	fs, err := bot.Client.GetGroupFileSystem(groupID)
	if err != nil {
		log.Warnf("获取群 %v 文件系统信息失败: %v", groupID, err)
		return Failed(100, "FILE_SYSTEM_API_ERROR", err.Error())
	}
	files, folders, err := fs.GetFilesByFolder(folderID)
	if err != nil {
		log.Warnf("获取群 %v 根目录 %v 子文件失败: %v", groupID, folderID, err)
		return Failed(100, "FILE_SYSTEM_API_ERROR", err.Error())
	}
	return OK(global.MSG{
		"files":   files,
		"folders": folders,
	})
}

// CQGetGroupFileURL 扩展API-获取群文件资源链接
//
// https://docs.go-cqhttp.org/api/#%E8%8E%B7%E5%8F%96%E7%BE%A4%E6%96%87%E4%BB%B6%E8%B5%84%E6%BA%90%E9%93%BE%E6%8E%A5
// @route(get_group_file_url)
// @rename(bus_id->"[busid\x2Cbus_id].0")
func (bot *CQBot) CQGetGroupFileURL(groupID int64, fileID string, busID int32) global.MSG {
	url := bot.Client.GetGroupFileUrl(groupID, fileID, busID)
	if url == "" {
		return Failed(100, "FILE_SYSTEM_API_ERROR")
	}
	return OK(global.MSG{
		"url": url,
	})
}

// CQUploadGroupFile 扩展API-上传群文件
//
// https://docs.go-cqhttp.org/api/#%E4%B8%8A%E4%BC%A0%E7%BE%A4%E6%96%87%E4%BB%B6
// @route(upload_group_file)
func (bot *CQBot) CQUploadGroupFile(groupID int64, file, name, folder string) global.MSG {
	if !global.PathExists(file) {
		log.Warnf("上传群文件 %v 失败: 文件不存在", file)
		return Failed(100, "FILE_NOT_FOUND", "文件不存在")
	}
	fs, err := bot.Client.GetGroupFileSystem(groupID)
	if err != nil {
		log.Warnf("获取群 %v 文件系统信息失败: %v", groupID, err)
		return Failed(100, "FILE_SYSTEM_API_ERROR", err.Error())
	}
	if folder == "" {
		folder = "/"
	}
	if err = fs.UploadFile(file, name, folder); err != nil {
		log.Warnf("上传群 %v 文件 %v 失败: %v", groupID, file, err)
		return Failed(100, "FILE_SYSTEM_UPLOAD_API_ERROR", err.Error())
	}
	return OK(nil)
}

// CQUploadPrivateFile 扩展API-上传私聊文件
//
// @route(upload_private_file)
func (bot *CQBot) CQUploadPrivateFile(userID int64, file, name string) global.MSG {
	target := message.Source{
		SourceType: message.SourcePrivate,
		PrimaryID:  userID,
	}
	fileBody, err := os.Open(file)
	if err != nil {
		log.Warnf("上传私聊文件 %v 失败: %+v", file, err)
		return Failed(100, "OPEN_FILE_ERROR", "打开文件失败")
	}
	defer func() { _ = fileBody.Close() }()
	localFile := &client.LocalFile{
		FileName: name,
		Body:     fileBody,
	}
	if err := bot.Client.UploadFile(target, localFile); err != nil {
		log.Warnf("上传私聊 %v 文件 %v 失败: %+v", userID, file, err)
		return Failed(100, "FILE_SYSTEM_UPLOAD_API_ERROR", err.Error())
	}
	return OK(nil)
}

// CQGroupFileCreateFolder 拓展API-创建群文件文件夹
//
// @route(create_group_file_folder)
func (bot *CQBot) CQGroupFileCreateFolder(groupID int64, parentID, name string) global.MSG {
	fs, err := bot.Client.GetGroupFileSystem(groupID)
	if err != nil {
		log.Warnf("获取群 %v 文件系统信息失败: %v", groupID, err)
		return Failed(100, "FILE_SYSTEM_API_ERROR", err.Error())
	}
	if err = fs.CreateFolder(parentID, name); err != nil {
		log.Warnf("创建群 %v 文件夹失败: %v", groupID, err)
		return Failed(100, "FILE_SYSTEM_API_ERROR", err.Error())
	}
	return OK(nil)
}

// CQGroupFileDeleteFolder 拓展API-删除群文件文件夹
//
// @route(delete_group_folder)
// @rename(id->folder_id)
func (bot *CQBot) CQGroupFileDeleteFolder(groupID int64, id string) global.MSG {
	fs, err := bot.Client.GetGroupFileSystem(groupID)
	if err != nil {
		log.Warnf("获取群 %v 文件系统信息失败: %v", groupID, err)
		return Failed(100, "FILE_SYSTEM_API_ERROR", err.Error())
	}
	if err = fs.DeleteFolder(id); err != nil {
		log.Warnf("删除群 %v 文件夹 %v 时出现文件: %v", groupID, id, err)
		return Failed(200, "FILE_SYSTEM_API_ERROR", err.Error())
	}
	return OK(nil)
}

// CQGroupFileDeleteFile 拓展API-删除群文件
//
// @route(delete_group_file)
// @rename(id->file_id, bus_id->"[busid\x2Cbus_id].0")
func (bot *CQBot) CQGroupFileDeleteFile(groupID int64, id string, busID int32) global.MSG {
	fs, err := bot.Client.GetGroupFileSystem(groupID)
	if err != nil {
		log.Warnf("获取群 %v 文件系统信息失败: %v", groupID, err)
		return Failed(100, "FILE_SYSTEM_API_ERROR", err.Error())
	}
	if res := fs.DeleteFile("", id, busID); res != "" {
		log.Warnf("删除群 %v 文件 %v 时出现文件: %v", groupID, id, res)
		return Failed(200, "FILE_SYSTEM_API_ERROR", res)
	}
	return OK(nil)
}

// CQGetWordSlices 隐藏API-获取中文分词
//
// https://docs.go-cqhttp.org/api/#%E8%8E%B7%E5%8F%96%E4%B8%AD%E6%96%87%E5%88%86%E8%AF%8D-%E9%9A%90%E8%97%8F-api
// @route(.get_word_slices)
func (bot *CQBot) CQGetWordSlices(content string) global.MSG {
	slices, err := bot.Client.GetWordSegmentation(content)
	if err != nil {
		return Failed(100, "WORD_SEGMENTATION_API_ERROR", err.Error())
	}
	for i := 0; i < len(slices); i++ {
		slices[i] = strings.ReplaceAll(slices[i], "\u0000", "")
	}
	return OK(global.MSG{"slices": slices})
}

// CQSendMessage 发送消息
//
// @route11(send_msg)
// @rename(m->message)
func (bot *CQBot) CQSendMessage(groupID, userID int64, m gjson.Result, messageType string, autoEscape bool) global.MSG {
	switch {
	case messageType == "group":
		return bot.CQSendGroupMessage(groupID, m, autoEscape)
	case messageType == "private":
		fallthrough
	case userID != 0:
		return bot.CQSendPrivateMessage(userID, groupID, m, autoEscape)
	case groupID != 0:
		return bot.CQSendGroupMessage(groupID, m, autoEscape)
	}
	return global.MSG{}
}

// CQSendForwardMessage 发送合并转发消息
//
// @route11(send_forward_msg)
// @rename(m->messages)
func (bot *CQBot) CQSendForwardMessage(groupID, userID int64, m gjson.Result, messageType string) global.MSG {
	switch {
	case messageType == "group":
		return bot.CQSendGroupForwardMessage(groupID, m)
	case messageType == "private":
		fallthrough
	case userID != 0:
		return bot.CQSendPrivateForwardMessage(userID, m)
	case groupID != 0:
		return bot.CQSendGroupForwardMessage(groupID, m)
	}
	return global.MSG{}
}

// CQSendGroupMessage 发送群消息
//
// https://git.io/Jtz1c
// @route11(send_group_msg)
// @rename(m->message)
func (bot *CQBot) CQSendGroupMessage(groupID int64, m gjson.Result, autoEscape bool) global.MSG {
	group := bot.Client.FindGroup(groupID)
	if group == nil {
		return Failed(100, "GROUP_NOT_FOUND", "群聊不存在")
	}
	fixAt := func(elem []message.IMessageElement) {
		for _, e := range elem {
			if at, ok := e.(*message.AtElement); ok && at.Target != 0 && at.Display == "" {
				mem := group.FindMember(at.Target)
				if mem != nil {
					at.Display = "@" + mem.DisplayName()
				} else {
					at.Display = "@" + strconv.FormatInt(at.Target, 10)
				}
			}
		}
	}

	var elem []message.IMessageElement
	if m.Type == gjson.JSON {
		elem = bot.ConvertObjectMessage(onebot.V11, m, message.SourceGroup)
	} else {
		str := m.String()
		if str == "" {
			log.Warn("群消息发送失败: 信息为空.")
			return Failed(100, "EMPTY_MSG_ERROR", "消息为空")
		}
		if autoEscape {
			elem = []message.IMessageElement{message.NewText(str)}
		} else {
			elem = bot.ConvertStringMessage(onebot.V11, str, message.SourceGroup)
		}
	}
	fixAt(elem)
	mid, err := bot.SendGroupMessage(groupID, &message.SendingMessage{Elements: elem})
	if err != nil {
		return Failed(100, "SEND_MSG_API_ERROR", err.Error())
	}
	log.Infof("发送群 %v(%v) 的消息: %v (%v)", group.Name, groupID, limitedString(m.String()), mid)
	return OK(global.MSG{"message_id": mid})
}

// CQSendGuildChannelMessage 发送频道消息
//
// @route(send_guild_channel_msg)
// @rename(m->message)
func (bot *CQBot) CQSendGuildChannelMessage(guildID, channelID uint64, m gjson.Result, autoEscape bool) global.MSG {
	guild := bot.Client.GuildService.FindGuild(guildID)
	if guild == nil {
		return Failed(100, "GUILD_NOT_FOUND", "频道不存在")
	}
	channel := guild.FindChannel(channelID)
	if channel == nil {
		return Failed(100, "CHANNEL_NOT_FOUND", "子频道不存在")
	}
	if channel.ChannelType != client.ChannelTypeText {
		log.Warnf("无法发送频道信息: 频道类型错误, 不接受文本信息")
		return Failed(100, "CHANNEL_NOT_SUPPORTED_TEXT_MSG", "子频道类型错误, 无法发送文本信息")
	}
	fixAt := func(elem []message.IMessageElement) {
		for _, e := range elem {
			if at, ok := e.(*message.AtElement); ok && at.Target != 0 && at.Display == "" {
				mem, _ := bot.Client.GuildService.FetchGuildMemberProfileInfo(guildID, uint64(at.Target))
				if mem != nil {
					at.Display = "@" + mem.Nickname
				} else {
					at.Display = "@" + strconv.FormatInt(at.Target, 10)
				}
			}
		}
	}

	var elem []message.IMessageElement
	if m.Type == gjson.JSON {
		elem = bot.ConvertObjectMessage(onebot.V11, m, message.SourceGuildChannel)
	} else {
		str := m.String()
		if str == "" {
			log.Warn("频道发送失败: 信息为空.")
			return Failed(100, "EMPTY_MSG_ERROR", "消息为空")
		}
		if autoEscape {
			elem = []message.IMessageElement{message.NewText(str)}
		} else {
			elem = bot.ConvertStringMessage(onebot.V11, str, message.SourceGuildChannel)
		}
	}
	fixAt(elem)
	mid := bot.SendGuildChannelMessage(guildID, channelID, &message.SendingMessage{Elements: elem})
	if mid == "" {
		return Failed(100, "SEND_MSG_API_ERROR", "请参考 go-cqhttp 端输出")
	}
	log.Infof("发送频道 %v(%v) 子频道 %v(%v) 的消息: %v (%v)", guild.GuildName, guild.GuildId, channel.ChannelName, channel.ChannelId, limitedString(m.String()), mid)
	return OK(global.MSG{"message_id": mid})
}

func (bot *CQBot) uploadForwardElement(m gjson.Result, target int64, sourceType message.SourceType) *message.ForwardElement {
	ts := time.Now().Add(-time.Minute * 5)
	groupID := target
	source := message.Source{SourceType: sourceType, PrimaryID: target}
	if sourceType == message.SourcePrivate {
		// ios 设备的合并转发来源群号不能为 0
		if len(bot.Client.GroupList) == 0 {
			groupID = 1
		} else {
			groupID = bot.Client.GroupList[0].Uin
		}
	}
	builder := bot.Client.NewForwardMessageBuilder(groupID)

	var convertMessage func(m gjson.Result) *message.ForwardMessage
	convertMessage = func(m gjson.Result) *message.ForwardMessage {
		fm := message.NewForwardMessage()
		var w worker
		resolveElement := func(elems []message.IMessageElement) []message.IMessageElement {
			for i, elem := range elems {
				p := &elems[i]
				switch o := elem.(type) {
				case *msg.LocalVideo:
					w.do(func() {
						gm, err := bot.uploadLocalVideo(source, o)
						if err != nil {
							log.Warnf(uploadFailedTemplate, "合并转发", target, "视频", err)
						} else {
							*p = gm
						}
					})
				case *msg.LocalImage:
					w.do(func() {
						gm, err := bot.uploadLocalImage(source, o)
						if err != nil {
							log.Warnf(uploadFailedTemplate, "合并转发", target, "图片", err)
						} else {
							*p = gm
						}
					})
				}
			}
			return elems
		}

		convert := func(e gjson.Result) *message.ForwardNode {
			if e.Get("type").Str != "node" {
				return nil
			}
			if e.Get("data.id").Exists() {
				i := e.Get("data.id").Int()
				m, _ := db.GetMessageByGlobalID(int32(i))
				if m != nil {
					mSource := message.SourcePrivate
					if m.GetType() == "group" {
						mSource = message.SourceGroup
					}
					msgTime := m.GetAttribute().Timestamp
					if msgTime == 0 {
						msgTime = ts.Unix()
					}
					return &message.ForwardNode{
						SenderId:   m.GetAttribute().SenderUin,
						SenderName: m.GetAttribute().SenderName,
						Time:       int32(msgTime),
						Message:    resolveElement(bot.ConvertContentMessage(m.GetContent(), mSource, false)),
					}
				}
				log.Warnf("警告: 引用消息 %v 错误或数据库未开启.", e.Get("data.id").Str)
				return nil
			}
			uin := e.Get("data.[user_id,uin].0").Int()
			msgTime := e.Get("data.time").Int()
			if msgTime == 0 {
				msgTime = ts.Unix()
			}
			name := e.Get("data.[name,nickname].0").Str
			c := e.Get("data.content")
			if c.IsArray() {
				nested := false
				c.ForEach(func(_, value gjson.Result) bool {
					if value.Get("type").Str == "node" {
						nested = true
						return false
					}
					return true
				})
				if nested { // 处理嵌套
					nestedNode := builder.NestedNode()
					builder.Link(nestedNode, convertMessage(c))
					return &message.ForwardNode{
						SenderId:   uin,
						SenderName: name,
						Time:       int32(msgTime),
						Message:    []message.IMessageElement{nestedNode},
					}
				}
			}
			content := bot.ConvertObjectMessage(onebot.V11, c, sourceType)
			if uin != 0 && name != "" && len(content) > 0 {
				return &message.ForwardNode{
					SenderId:   uin,
					SenderName: name,
					Time:       int32(msgTime),
					Message:    resolveElement(content),
				}
			}
			log.Warnf("警告: 非法 Forward node 将跳过. uin: %v name: %v content count: %v", uin, name, len(content))
			return nil
		}

		if m.IsArray() {
			for _, item := range m.Array() {
				node := convert(item)
				if node != nil {
					fm.AddNode(node)
				}
			}
		} else {
			node := convert(m)
			if node != nil {
				fm.AddNode(node)
			}
		}

		w.wait()
		return fm
	}
	return builder.Main(convertMessage(m))
}

// CQSendGroupForwardMessage 扩展API-发送合并转发(群)
//
// https://docs.go-cqhttp.org/api/#%E5%8F%91%E9%80%81%E5%90%88%E5%B9%B6%E8%BD%AC%E5%8F%91-%E7%BE%A4
// @route11(send_group_forward_msg)
// @rename(m->messages)
func (bot *CQBot) CQSendGroupForwardMessage(groupID int64, m gjson.Result) global.MSG {
	if m.Type != gjson.JSON {
		return Failed(100)
	}
	source := message.Source{
		SourceType: message.SourcePrivate,
		PrimaryID:  0,
	}
	fe := bot.uploadForwardElement(m, groupID, message.SourceGroup)
	if fe == nil {
		return Failed(100, "EMPTY_NODES", "未找到任何可发送的合并转发信息")
	}
	ret := bot.Client.SendGroupForwardMessage(groupID, fe)
	if ret == nil || ret.Id == -1 {
		log.Warnf("合并转发(群)消息发送失败: 账号可能被风控.")
		return Failed(100, "SEND_MSG_API_ERROR", "请参考 go-cqhttp 端输出")
	}
	mid := bot.InsertGroupMessage(ret, source)
	log.Infof("发送群 %v(%v)  的合并转发消息: %v (%v)", groupID, groupID, limitedString(m.String()), mid)
	return OK(global.MSG{
		"message_id": mid,
		"forward_id": fe.ResId,
	})
}

// CQSendPrivateForwardMessage 扩展API-发送合并转发(好友)
//
// https://docs.go-cqhttp.org/api/#%E5%8F%91%E9%80%81%E5%90%88%E5%B9%B6%E8%BD%AC%E5%8F%91-%E7%BE%A4
// @route11(send_private_forward_msg)
// @rename(m->messages)
func (bot *CQBot) CQSendPrivateForwardMessage(userID int64, m gjson.Result) global.MSG {
	if m.Type != gjson.JSON {
		return Failed(100)
	}
	fe := bot.uploadForwardElement(m, userID, message.SourcePrivate)
	if fe == nil {
		return Failed(100, "EMPTY_NODES", "未找到任何可发送的合并转发信息")
	}
	mid := bot.SendPrivateMessage(userID, 0, &message.SendingMessage{Elements: []message.IMessageElement{fe}})
	if mid == -1 {
		log.Warnf("合并转发(好友)消息发送失败: 账号可能被风控.")
		return Failed(100, "SEND_MSG_API_ERROR", "请参考 go-cqhttp 端输出")
	}
	log.Infof("发送好友 %v(%v)  的合并转发消息: %v (%v)", userID, userID, limitedString(m.String()), mid)
	return OK(global.MSG{
		"message_id": mid,
		"forward_id": fe.ResId,
	})
}

// CQSendPrivateMessage 发送私聊消息
//
// https://git.io/Jtz1l
// @route11(send_private_msg)
// @rename(m->message)
func (bot *CQBot) CQSendPrivateMessage(userID int64, groupID int64, m gjson.Result, autoEscape bool) global.MSG {
	var elem []message.IMessageElement
	if m.Type == gjson.JSON {
		elem = bot.ConvertObjectMessage(onebot.V11, m, message.SourcePrivate)
	} else {
		str := m.String()
		if str == "" {
			return Failed(100, "EMPTY_MSG_ERROR", "消息为空")
		}
		if autoEscape {
			elem = []message.IMessageElement{message.NewText(str)}
		} else {
			elem = bot.ConvertStringMessage(onebot.V11, str, message.SourcePrivate)
		}
	}
	mid := bot.SendPrivateMessage(userID, groupID, &message.SendingMessage{Elements: elem})
	if mid == -1 {
		return Failed(100, "SEND_MSG_API_ERROR", "请参考 go-cqhttp 端输出")
	}
	log.Infof("发送好友 %v(%v)  的消息: %v (%v)", userID, userID, limitedString(m.String()), mid)
	return OK(global.MSG{"message_id": mid})
}

// CQSetGroupCard 设置群名片(群备注)
//
// https://git.io/Jtz1B
// @route(set_group_card)
func (bot *CQBot) CQSetGroupCard(groupID, userID int64, card string) global.MSG {
	if g := bot.Client.FindGroup(groupID); g != nil {
		if m := g.FindMember(userID); m != nil {
			m.EditCard(card)
			return OK(nil)
		}
	}
	return Failed(100, "GROUP_NOT_FOUND", "群聊不存在")
}

// CQSetGroupSpecialTitle 设置群组专属头衔
//
// https://git.io/Jtz10
// @route(set_group_special_title)
// @rename(title->special_title)
func (bot *CQBot) CQSetGroupSpecialTitle(groupID, userID int64, title string) global.MSG {
	if g := bot.Client.FindGroup(groupID); g != nil {
		if m := g.FindMember(userID); m != nil {
			m.EditSpecialTitle(title)
			return OK(nil)
		}
	}
	return Failed(100, "GROUP_NOT_FOUND", "群聊不存在")
}

// CQSetGroupName 设置群名
//
// https://git.io/Jtz12
// @route(set_group_name)
// @rename(name->group_name)
func (bot *CQBot) CQSetGroupName(groupID int64, name string) global.MSG {
	if g := bot.Client.FindGroup(groupID); g != nil {
		g.UpdateName(name)
		return OK(nil)
	}
	return Failed(100, "GROUP_NOT_FOUND", "群聊不存在")
}

// CQGetGroupMemo 扩展API-获取群公告
// @route(_get_group_notice)
func (bot *CQBot) CQGetGroupMemo(groupID int64) global.MSG {
	r, err := bot.Client.GetGroupNotice(groupID)
	if err != nil {
		return Failed(100, "获取群公告失败", err.Error())
	}

	return OK(r)
}

// CQSetGroupMemo 扩展API-发送群公告
//
// https://docs.go-cqhttp.org/api/#%E5%8F%91%E9%80%81%E7%BE%A4%E5%85%AC%E5%91%8A
// @route(_send_group_notice)
// @rename(msg->content, img->image)
func (bot *CQBot) CQSetGroupMemo(groupID int64, msg, img string) global.MSG {
	if g := bot.Client.FindGroup(groupID); g != nil {
		if g.SelfPermission() == client.Member {
			return Failed(100, "PERMISSION_DENIED", "权限不足")
		}
		if img != "" {
			data, err := global.FindFile(img, "", global.ImagePath)
			if err != nil {
				return Failed(100, "IMAGE_NOT_FOUND", "图片未找到")
			}
			noticeID, err := bot.Client.AddGroupNoticeWithPic(groupID, msg, data)
			if err != nil {
				return Failed(100, "SEND_NOTICE_ERROR", err.Error())
			}
			return OK(global.MSG{"notice_id": noticeID})
		} else {
			noticeID, err := bot.Client.AddGroupNoticeSimple(groupID, msg)
			if err != nil {
				return Failed(100, "SEND_NOTICE_ERROR", err.Error())
			}
			return OK(global.MSG{"notice_id": noticeID})
		}
	}
	return Failed(100, "GROUP_NOT_FOUND", "群聊不存在")
}

// CQDelGroupMemo 扩展API-删除群公告
// @route(_del_group_notice)
// @rename(fid->notice_id)
func (bot *CQBot) CQDelGroupMemo(groupID int64, fid string) global.MSG {
	if g := bot.Client.FindGroup(groupID); g != nil {
		if g.SelfPermission() == client.Member {
			return Failed(100, "PERMISSION_DENIED", "权限不足")
		}
		err := bot.Client.DelGroupNotice(groupID, fid)
		if err != nil {
			return Failed(100, "DELETE_NOTICE_ERROR", err.Error())
		}
		return OK(nil)
	}
	return Failed(100, "GROUP_NOT_FOUND", "群聊不存在")
}

// CQSetGroupKick 群组踢人
//
// https://git.io/Jtz1V
// @route(set_group_kick)
// @rename(msg->message, block->reject_add_request)
func (bot *CQBot) CQSetGroupKick(groupID int64, userID int64, msg string, block bool) global.MSG {
	if g := bot.Client.FindGroup(groupID); g != nil {
<<<<<<< HEAD
		if m := g.FindMember(userID); m == nil {
			return Failed(100, "MEMBER_IS_NOT_IN_GROUP", "人员不存在")
		} else {
			err := m.Kick(msg, block)
			if err != nil {
				return Failed(100, "NOT_MANAGEABLE", "机器人权限不足")
			}
			return OK(nil)
=======
		m := g.FindMember(userID)
		if m == nil {
			return Failed(100, "MEMBER_NOT_FOUND", "人员不存在")
		}
		err := m.Kick(msg, block)
		if err != nil {
			return Failed(100, "NOT_MANAGEABLE", "机器人权限不足")
>>>>>>> fe92bb54
		}
		return OK(nil)
	}
	return Failed(100, "GROUP_NOT_FOUND", "群聊不存在")
}

// CQSetGroupBan 群组单人禁言
//
// https://git.io/Jtz1w
// @route(set_group_ban)
// @default(duration=1800)
func (bot *CQBot) CQSetGroupBan(groupID, userID int64, duration uint32) global.MSG {
	if g := bot.Client.FindGroup(groupID); g != nil {
		if m := g.FindMember(userID); m != nil {
			err := m.Mute(duration)
			if err != nil {
				if duration >= 2592000 {
					return Failed(100, "DURATION_IS_NOT_IN_RANGE", "非法的禁言时长")
				}
				return Failed(100, "NOT_MANAGEABLE", "机器人权限不足")
			}
			return OK(nil)
		}
	}
	return Failed(100, "GROUP_NOT_FOUND", "群聊不存在")
}

// CQSetGroupWholeBan 群组全员禁言
//
// https://git.io/Jtz1o
// @route(set_group_whole_ban)
// @default(enable=true)
func (bot *CQBot) CQSetGroupWholeBan(groupID int64, enable bool) global.MSG {
	if g := bot.Client.FindGroup(groupID); g != nil {
		g.MuteAll(enable)
		return OK(nil)
	}
	return Failed(100, "GROUP_NOT_FOUND", "群聊不存在")
}

// CQSetGroupLeave 退出群组
//
// https://git.io/Jtz1K
// @route(set_group_leave)
func (bot *CQBot) CQSetGroupLeave(groupID int64) global.MSG {
	if g := bot.Client.FindGroup(groupID); g != nil {
		g.Quit()
		return OK(nil)
	}
	return Failed(100, "GROUP_NOT_FOUND", "群聊不存在")
}

// CQGetAtAllRemain 扩展API-获取群 @全体成员 剩余次数
//
// https://docs.go-cqhttp.org/api/#%E8%8E%B7%E5%8F%96%E7%BE%A4-%E5%85%A8%E4%BD%93%E6%88%90%E5%91%98-%E5%89%A9%E4%BD%99%E6%AC%A1%E6%95%B0
// @route(get_group_at_all_remain)
func (bot *CQBot) CQGetAtAllRemain(groupID int64) global.MSG {
	if g := bot.Client.FindGroup(groupID); g != nil {
		i, err := bot.Client.GetAtAllRemain(groupID)
		if err != nil {
			return Failed(100, "GROUP_REMAIN_API_ERROR", err.Error())
		}
		return OK(i)
	}
	return Failed(100, "GROUP_NOT_FOUND", "群聊不存在")
}

// CQProcessFriendRequest 处理加好友请求
//
// https://git.io/Jtz11
// @route(set_friend_add_request)
// @default(approve=true)
func (bot *CQBot) CQProcessFriendRequest(flag string, approve bool) global.MSG {
	req, ok := bot.friendReqCache.Load(flag)
	if !ok {
		return Failed(100, "FLAG_NOT_FOUND", "FLAG不存在")
	}
	if approve {
		req.Accept()
	} else {
		req.Reject()
	}
	return OK(nil)
}

// CQProcessGroupRequest 处理加群请求／邀请
//
// https://git.io/Jtz1D
// @route(set_group_add_request)
// @rename(sub_type->"[sub_type\x2Ctype].0")
// @default(approve=true)
func (bot *CQBot) CQProcessGroupRequest(flag, subType, reason string, approve bool) global.MSG {
	msgs, err := bot.Client.GetGroupSystemMessages()
	if err != nil {
		log.Warnf("获取群系统消息失败: %v", err)
		return Failed(100, "SYSTEM_MSG_API_ERROR", err.Error())
	}
	if subType == "add" {
		for _, req := range msgs.JoinRequests {
			if strconv.FormatInt(req.RequestId, 10) == flag {
				if req.Checked {
					log.Warnf("处理群系统消息失败: 无法操作已处理的消息.")
					return Failed(100, "FLAG_HAS_BEEN_CHECKED", "消息已被处理")
				}
				if approve {
					req.Accept()
				} else {
					req.Reject(false, reason)
				}
				return OK(nil)
			}
		}
	} else {
		for _, req := range msgs.InvitedRequests {
			if strconv.FormatInt(req.RequestId, 10) == flag {
				if req.Checked {
					log.Warnf("处理群系统消息失败: 无法操作已处理的消息.")
					return Failed(100, "FLAG_HAS_BEEN_CHECKED", "消息已被处理")
				}
				if approve {
					req.Accept()
				} else {
					req.Reject(false, reason)
				}
				return OK(nil)
			}
		}
	}
	log.Warnf("处理群系统消息失败: 消息 %v 不存在.", flag)
	return Failed(100, "FLAG_NOT_FOUND", "FLAG不存在")
}

// CQDeleteMessage 撤回消息
//
// https:// git.io/Jtz1y
// @route(delete_msg)
func (bot *CQBot) CQDeleteMessage(messageID int32) global.MSG {
	msg, err := db.GetMessageByGlobalID(messageID)
	if err != nil {
		log.Warnf("撤回消息时出现错误: %v", err)
		return Failed(100, "MESSAGE_NOT_FOUND", "消息不存在")
	}
	switch o := msg.(type) {
	case *db.StoredGroupMessage:
		if err = bot.Client.RecallGroupMessage(o.GroupCode, o.Attribute.MessageSeq, o.Attribute.InternalID); err != nil {
			log.Warnf("撤回 %v 失败: %v", messageID, err)
			return Failed(100, "RECALL_API_ERROR", err.Error())
		}
	case *db.StoredPrivateMessage:
		if o.Attribute.SenderUin != bot.Client.Uin {
			log.Warnf("撤回 %v 失败: 好友会话无法撤回对方消息.", messageID)
			return Failed(100, "CANNOT_RECALL_FRIEND_MSG", "无法撤回对方消息")
		}
		if err = bot.Client.RecallPrivateMessage(o.TargetUin, o.Attribute.Timestamp, o.Attribute.MessageSeq, o.Attribute.InternalID); err != nil {
			log.Warnf("撤回 %v 失败: %v", messageID, err)
			return Failed(100, "RECALL_API_ERROR", err.Error())
		}
	default:
		return Failed(100, "UNKNOWN_ERROR")
	}
	return OK(nil)
}

// CQSetGroupAdmin 群组设置管理员
//
// https://git.io/Jtz1S
// @route(set_group_admin)
// @default(enable=true)
func (bot *CQBot) CQSetGroupAdmin(groupID, userID int64, enable bool) global.MSG {
	group := bot.Client.FindGroup(groupID)
	if group == nil || group.OwnerUin != bot.Client.Uin {
		return Failed(100, "PERMISSION_DENIED", "群不存在或权限不足")
	}
	mem := group.FindMember(userID)
	if mem == nil {
		return Failed(100, "GROUP_MEMBER_NOT_FOUND", "群成员不存在")
	}
	mem.SetAdmin(enable)
	t, err := bot.Client.GetGroupMembers(group)
	if err != nil {
		log.Warnf("刷新群 %v 成员列表失败: %v", groupID, err)
		return Failed(100, "GET_MEMBERS_API_ERROR", err.Error())
	}
	group.Members = t
	return OK(nil)
}

// CQSetGroupAnonymous 群组匿名
//
// https://beautyyu.one
// @route(set_group_anonymous)
// @default(enable=true)
func (bot *CQBot) CQSetGroupAnonymous(groupID int64, enable bool) global.MSG {
	if g := bot.Client.FindGroup(groupID); g != nil {
		g.SetAnonymous(enable)
		return OK(nil)
	}
	return Failed(100, "GROUP_NOT_FOUND", "群聊不存在")
}

// CQGetGroupHonorInfo 获取群荣誉信息
//
// https://git.io/Jtz1H
// @route(get_group_honor_info)
// @rename(t->type)
func (bot *CQBot) CQGetGroupHonorInfo(groupID int64, t string) global.MSG {
	msg := global.MSG{"group_id": groupID}
	convertMem := func(memList []client.HonorMemberInfo) (ret []global.MSG) {
		for _, mem := range memList {
			ret = append(ret, global.MSG{
				"user_id":     mem.Uin,
				"nickname":    mem.Name,
				"avatar":      mem.Avatar,
				"description": mem.Desc,
			})
		}
		return
	}
	if t == "talkative" || t == "all" {
		if honor, err := bot.Client.GetGroupHonorInfo(groupID, client.Talkative); err == nil {
			if honor.CurrentTalkative.Uin != 0 {
				msg["current_talkative"] = global.MSG{
					"user_id":   honor.CurrentTalkative.Uin,
					"nickname":  honor.CurrentTalkative.Name,
					"avatar":    honor.CurrentTalkative.Avatar,
					"day_count": honor.CurrentTalkative.DayCount,
				}
			}
			msg["talkative_list"] = convertMem(honor.TalkativeList)
		}
	}

	if t == "performer" || t == "all" {
		if honor, err := bot.Client.GetGroupHonorInfo(groupID, client.Performer); err == nil {
			msg["performer_list"] = convertMem(honor.ActorList)
		}
	}

	if t == "legend" || t == "all" {
		if honor, err := bot.Client.GetGroupHonorInfo(groupID, client.Legend); err == nil {
			msg["legend_list"] = convertMem(honor.LegendList)
		}
	}

	if t == "strong_newbie" || t == "all" {
		if honor, err := bot.Client.GetGroupHonorInfo(groupID, client.StrongNewbie); err == nil {
			msg["strong_newbie_list"] = convertMem(honor.StrongNewbieList)
		}
	}

	if t == "emotion" || t == "all" {
		if honor, err := bot.Client.GetGroupHonorInfo(groupID, client.Emotion); err == nil {
			msg["emotion_list"] = convertMem(honor.EmotionList)
		}
	}

	return OK(msg)
}

// CQGetStrangerInfo 获取陌生人信息
//
// https://git.io/Jtz17
// @route11(get_stranger_info)
// @route12(get_user_info)
func (bot *CQBot) CQGetStrangerInfo(userID int64) global.MSG {
	info, err := bot.Client.GetSummaryInfo(userID)
	if err != nil {
		return Failed(100, "SUMMARY_API_ERROR", err.Error())
	}
	return OK(global.MSG{
		"user_id":  info.Uin,
		"nickname": info.Nickname,
		"qid":      info.Qid,
		"sex": func() string {
			if info.Sex == 1 {
				return "female"
			} else if info.Sex == 0 {
				return "male"
			}
			// unknown = 0x2
			return "unknown"
		}(),
		"sign":       info.Sign,
		"age":        info.Age,
		"level":      info.Level,
		"login_days": info.LoginDays,
		"vip_level":  info.VipLevel,
	})
}

// CQHandleQuickOperation 隐藏API-对事件执行快速操作
//
// https://git.io/Jtz15
// @route11(".handle_quick_operation")
func (bot *CQBot) CQHandleQuickOperation(context, operation gjson.Result) global.MSG {
	postType := context.Get("post_type").Str

	switch postType {
	case "message":
		anonymous := context.Get("anonymous")
		isAnonymous := anonymous.Type != gjson.Null
		msgType := context.Get("message_type").Str
		reply := operation.Get("reply")

		if reply.Exists() {
			autoEscape := param.EnsureBool(operation.Get("auto_escape"), false)
			at := !isAnonymous && operation.Get("at_sender").Bool() && msgType == "group"
			if at && reply.IsArray() {
				// 在 reply 数组头部插入CQ码
				replySegments := make([]global.MSG, 0)
				segments := make([]global.MSG, 0)
				segments = append(segments, global.MSG{
					"type": "at",
					"data": global.MSG{
						"qq": context.Get("sender.user_id").Int(),
					},
				})

				err := json.Unmarshal(utils.S2B(reply.Raw), &replySegments)
				if err != nil {
					log.WithError(err).Warnf("处理 at_sender 过程中发生错误")
					return Failed(-1, "处理 at_sender 过程中发生错误", err.Error())
				}

				segments = append(segments, replySegments...)

				modified, err := json.Marshal(segments)
				if err != nil {
					log.WithError(err).Warnf("处理 at_sender 过程中发生错误")
					return Failed(-1, "处理 at_sender 过程中发生错误", err.Error())
				}

				reply = gjson.Parse(utils.B2S(modified))
			} else if at && reply.Type == gjson.String {
				reply = gjson.Parse(fmt.Sprintf(
					"\"[CQ:at,qq=%d]%s\"",
					context.Get("sender.user_id").Int(),
					reply.String(),
				))
			}

			if msgType == "group" {
				bot.CQSendGroupMessage(context.Get("group_id").Int(), reply, autoEscape)
			}
			if msgType == "private" {
				bot.CQSendPrivateMessage(context.Get("user_id").Int(), context.Get("group_id").Int(), reply, autoEscape)
			}
		}
		if msgType == "group" {
			if operation.Get("delete").Bool() {
				bot.CQDeleteMessage(int32(context.Get("message_id").Int()))
			}
			if !isAnonymous && operation.Get("kick").Bool() {
				bot.CQSetGroupKick(context.Get("group_id").Int(), context.Get("user_id").Int(), "", operation.Get("reject_add_request").Bool())
			}
			if operation.Get("ban").Bool() {
				var duration uint32 = 30 * 60
				if operation.Get("ban_duration").Exists() {
					duration = uint32(operation.Get("ban_duration").Uint())
				}
				// unsupported anonymous ban yet
				if !isAnonymous {
					bot.CQSetGroupBan(context.Get("group_id").Int(), context.Get("user_id").Int(), duration)
				}
			}
		}
	case "request":
		reqType := context.Get("request_type").Str
		if operation.Get("approve").Exists() {
			if reqType == "friend" {
				bot.CQProcessFriendRequest(context.Get("flag").String(), operation.Get("approve").Bool())
			}
			if reqType == "group" {
				bot.CQProcessGroupRequest(context.Get("flag").String(), context.Get("sub_type").Str, operation.Get("reason").Str, operation.Get("approve").Bool())
			}
		}
	}
	return OK(nil)
}

// CQGetImage 获取图片(修改自OneBot)
//
// https://docs.go-cqhttp.org/api/#%E8%8E%B7%E5%8F%96%E5%9B%BE%E7%89%87%E4%BF%A1%E6%81%AF
// @route(get_image)
func (bot *CQBot) CQGetImage(file string) global.MSG {
	var b []byte
	var err error
	if strings.HasSuffix(file, ".image") {
		var f []byte
		f, err = hex.DecodeString(strings.TrimSuffix(file, ".image"))
		b = cache.Image.Get(f)
	}

	if b == nil {
		if !global.PathExists(path.Join(global.ImagePath, file)) {
			return Failed(100)
		}
		b, err = os.ReadFile(path.Join(global.ImagePath, file))
	}

	if err == nil {
		r := binary.NewReader(b)
		r.ReadBytes(16)
		msg := global.MSG{
			"size":     r.ReadInt32(),
			"filename": r.ReadString(),
			"url":      r.ReadString(),
		}
		local := path.Join(global.CachePath, file+path.Ext(msg["filename"].(string)))
		if !global.PathExists(local) {
			r := download.Request{URL: msg["url"].(string)}
			if err := r.WriteToFile(local); err != nil {
				log.Warnf("下载图片 %v 时出现错误: %v", msg["url"], err)
				return Failed(100, "DOWNLOAD_IMAGE_ERROR", err.Error())
			}
		}
		msg["file"] = local
		return OK(msg)
	}
	return Failed(100, "LOAD_FILE_ERROR", err.Error())
}

// CQDownloadFile 扩展API-下载文件到缓存目录
//
// https://docs.go-cqhttp.org/api/#%E4%B8%8B%E8%BD%BD%E6%96%87%E4%BB%B6%E5%88%B0%E7%BC%93%E5%AD%98%E7%9B%AE%E5%BD%95
// @route(download_file)
func (bot *CQBot) CQDownloadFile(url string, headers gjson.Result, threadCount int) global.MSG {
	h := map[string]string{}
	if headers.IsArray() {
		for _, sub := range headers.Array() {
			first, second, ok := strings.Cut(sub.String(), "=")
			if ok {
				h[first] = second
			}
		}
	}
	if headers.Type == gjson.String {
		lines := strings.Split(headers.String(), "\r\n")
		for _, sub := range lines {
			first, second, ok := strings.Cut(sub, "=")
			if ok {
				h[first] = second
			}
		}
	}

	hash := md5.Sum([]byte(url))
	file := path.Join(global.CachePath, hex.EncodeToString(hash[:])+".cache")
	if global.PathExists(file) {
		if err := os.Remove(file); err != nil {
			log.Warnf("删除缓存文件 %v 时出现错误: %v", file, err)
			return Failed(100, "DELETE_FILE_ERROR", err.Error())
		}
	}
	r := download.Request{URL: url, Header: h}
	if err := r.WriteToFileMultiThreading(file, threadCount); err != nil {
		log.Warnf("下载链接 %v 时出现错误: %v", url, err)
		return Failed(100, "DOWNLOAD_FILE_ERROR", err.Error())
	}
	abs, _ := filepath.Abs(file)
	return OK(global.MSG{
		"file": abs,
	})
}

// CQGetForwardMessage 获取合并转发消息
//
// https://git.io/Jtz1F
// @route(get_forward_msg)
// @rename(res_id->"[message_id\x2Cid].0")
func (bot *CQBot) CQGetForwardMessage(resID string) global.MSG {
	m := bot.Client.GetForwardMessage(resID)
	if m == nil {
		return Failed(100, "MSG_NOT_FOUND", "消息不存在")
	}

	var transformNodes func(nodes []*message.ForwardNode) []global.MSG
	transformNodes = func(nodes []*message.ForwardNode) []global.MSG {
		r := make([]global.MSG, len(nodes))
		for i, n := range nodes {
			bot.checkMedia(n.Message, 0)
			content := ToFormattedMessage(n.Message, message.Source{SourceType: message.SourceGroup})
			if len(n.Message) == 1 {
				if forward, ok := n.Message[0].(*message.ForwardMessage); ok {
					content = transformNodes(forward.Nodes)
				}
			}
			r[i] = global.MSG{
				"sender": global.MSG{
					"user_id":  n.SenderId,
					"nickname": n.SenderName,
				},
				"time":     n.Time,
				"content":  content,
				"group_id": n.GroupId,
			}
		}
		return r
	}
	return OK(global.MSG{
		"messages": transformNodes(m.Nodes),
	})
}

// CQGetMessage 获取消息
//
// https://git.io/Jtz1b
// @route(get_msg)
func (bot *CQBot) CQGetMessage(messageID int32) global.MSG {
	msg, err := db.GetMessageByGlobalID(messageID)
	if err != nil {
		log.Warnf("获取消息时出现错误: %v", err)
		return Failed(100, "MSG_NOT_FOUND", "消息不存在")
	}
	m := global.MSG{
		"message_id":    msg.GetGlobalID(),
		"message_id_v2": msg.GetID(),
		"message_type":  msg.GetType(),
		"real_id":       msg.GetAttribute().MessageSeq,
		"message_seq":   msg.GetAttribute().MessageSeq,
		"group":         msg.GetType() == "group",
		"sender": global.MSG{
			"user_id":  msg.GetAttribute().SenderUin,
			"nickname": msg.GetAttribute().SenderName,
		},
		"time": msg.GetAttribute().Timestamp,
	}
	switch o := msg.(type) {
	case *db.StoredGroupMessage:
		m["group_id"] = o.GroupCode
		if o.QuotedInfo != nil {
			elem := global.MSG{
				"type": "reply",
				"data": global.MSG{
					"id": strconv.FormatInt(int64(o.QuotedInfo.PrevGlobalID), 10),
				},
			}
			o.Content = append(o.Content, elem)
		}
		m["message"] = ToFormattedMessage(bot.ConvertContentMessage(o.Content, message.SourceGroup, false), message.Source{SourceType: message.SourceGroup, PrimaryID: o.GroupCode})
	case *db.StoredPrivateMessage:
		if o.QuotedInfo != nil {
			elem := global.MSG{
				"type": "reply",
				"data": global.MSG{
					"id": strconv.FormatInt(int64(o.QuotedInfo.PrevGlobalID), 10),
				},
			}
			o.Content = append(o.Content, elem)
		}
		m["message"] = ToFormattedMessage(bot.ConvertContentMessage(o.Content, message.SourcePrivate, false), message.Source{SourceType: message.SourcePrivate})
	}
	return OK(m)
}

// CQGetGuildMessage 获取频道消息
// @route(get_guild_msg)
func (bot *CQBot) CQGetGuildMessage(messageID string, noCache bool) global.MSG {
	source, seq := decodeGuildMessageID(messageID)
	if source.SourceType == 0 {
		log.Warnf("获取消息时出现错误: 无效消息ID")
		return Failed(100, "INVALID_MESSAGE_ID", "无效消息ID")
	}
	m := global.MSG{
		"message_id": messageID,
		"message_source": func() string {
			if source.SourceType == message.SourceGuildDirect {
				return "direct"
			}
			return "channel"
		}(),
		"message_seq": seq,
		"guild_id":    fU64(uint64(source.PrimaryID)),
		"reactions":   []int{},
	}
	// nolint: exhaustive
	switch source.SourceType {
	case message.SourceGuildChannel:
		m["channel_id"] = fU64(uint64(source.SecondaryID))
		if noCache {
			pull, err := bot.Client.GuildService.PullGuildChannelMessage(uint64(source.PrimaryID), uint64(source.SecondaryID), seq, seq)
			if err != nil {
				log.Warnf("获取消息时出现错误: %v", err)
				return Failed(100, "API_ERROR", err.Error())
			}
			if len(m) == 0 {
				log.Warnf("获取消息时出现错误: 消息不存在")
				return Failed(100, "MSG_NOT_FOUND", "消息不存在")
			}
			m["time"] = pull[0].Time
			m["sender"] = global.MSG{
				"user_id":  pull[0].Sender.TinyId,
				"tiny_id":  fU64(pull[0].Sender.TinyId),
				"nickname": pull[0].Sender.Nickname,
			}
			m["message"] = ToFormattedMessage(pull[0].Elements, source)
			m["reactions"] = convertReactions(pull[0].Reactions)
			bot.InsertGuildChannelMessage(pull[0])
		} else {
			channelMsgByDB, err := db.GetGuildChannelMessageByID(messageID)
			if err != nil {
				log.Warnf("获取消息时出现错误: %v", err)
				return Failed(100, "MSG_NOT_FOUND", "消息不存在")
			}
			m["time"] = channelMsgByDB.Attribute.Timestamp
			m["sender"] = global.MSG{
				"user_id":  channelMsgByDB.Attribute.SenderTinyID,
				"tiny_id":  fU64(channelMsgByDB.Attribute.SenderTinyID),
				"nickname": channelMsgByDB.Attribute.SenderName,
			}
			m["message"] = ToFormattedMessage(bot.ConvertContentMessage(channelMsgByDB.Content, message.SourceGuildChannel, false), source)
		}
	case message.SourceGuildDirect:
		// todo(mrs4s): 支持 direct 消息
		m["tiny_id"] = fU64(uint64(source.SecondaryID))
	}
	return OK(m)
}

// CQGetGroupSystemMessages 扩展API-获取群文件系统消息
//
// https://docs.go-cqhttp.org/api/#%E8%8E%B7%E5%8F%96%E7%BE%A4%E7%B3%BB%E7%BB%9F%E6%B6%88%E6%81%AF
// @route(get_group_system_msg)
func (bot *CQBot) CQGetGroupSystemMessages() global.MSG {
	msg, err := bot.Client.GetGroupSystemMessages()
	if err != nil {
		log.Warnf("获取群系统消息失败: %v", err)
		return Failed(100, "SYSTEM_MSG_API_ERROR", err.Error())
	}
	return OK(msg)
}

// CQGetGroupMessageHistory 获取群消息历史记录
//
// https://docs.go-cqhttp.org/api/#%E8%8E%B7%E5%8F%96%E7%BE%A4%E6%B6%88%E6%81%AF%E5%8E%86%E5%8F%B2%E8%AE%B0%E5%BD%95
// @route(get_group_msg_history)
// @rename(seq->message_seq)
func (bot *CQBot) CQGetGroupMessageHistory(groupID int64, seq int64) global.MSG {
	if g := bot.Client.FindGroup(groupID); g == nil {
		return Failed(100, "GROUP_NOT_FOUND", "群聊不存在")
	}
	if seq == 0 {
		g, err := bot.Client.GetGroupInfo(groupID)
		if err != nil {
			return Failed(100, "GROUP_INFO_API_ERROR", err.Error())
		}
		seq = g.LastMsgSeq
	}
	msg, err := bot.Client.GetGroupMessages(groupID, int64(math.Max(float64(seq-19), 1)), seq)
	if err != nil {
		log.Warnf("获取群历史消息失败: %v", err)
		return Failed(100, "MESSAGES_API_ERROR", err.Error())
	}
	source := message.Source{
		SourceType: message.SourcePrivate,
		PrimaryID:  0,
	}
	ms := make([]*event, 0, len(msg))
	for _, m := range msg {
		bot.checkMedia(m.Elements, groupID)
		id := bot.InsertGroupMessage(m, source)
		t := bot.formatGroupMessage(m)
		t.Others["message_id"] = id
		ms = append(ms, t)
	}
	return OK(global.MSG{
		"messages": ms,
	})
}

// CQGetOnlineClients 扩展API-获取当前账号在线客户端列表
//
// https://docs.go-cqhttp.org/api/#%E8%8E%B7%E5%8F%96%E5%BD%93%E5%89%8D%E8%B4%A6%E5%8F%B7%E5%9C%A8%E7%BA%BF%E5%AE%A2%E6%88%B7%E7%AB%AF%E5%88%97%E8%A1%A8
// @route(get_online_clients)
func (bot *CQBot) CQGetOnlineClients(noCache bool) global.MSG {
	if noCache {
		if err := bot.Client.RefreshStatus(); err != nil {
			log.Warnf("刷新客户端状态时出现问题 %v", err)
			return Failed(100, "REFRESH_STATUS_ERROR", err.Error())
		}
	}
	d := make([]global.MSG, 0, len(bot.Client.OnlineClients))
	for _, oc := range bot.Client.OnlineClients {
		d = append(d, global.MSG{
			"app_id":      oc.AppId,
			"device_name": oc.DeviceName,
			"device_kind": oc.DeviceKind,
		})
	}
	return OK(global.MSG{
		"clients": d,
	})
}

// CQCanSendImage 检查是否可以发送图片(此处永远返回true)
//
// https://git.io/Jtz1N
// @route11(can_send_image)
func (bot *CQBot) CQCanSendImage() global.MSG {
	return OK(global.MSG{"yes": true})
}

// CQCanSendRecord 检查是否可以发送语音(此处永远返回true)
//
// https://git.io/Jtz1x
// @route11(can_send_record)
func (bot *CQBot) CQCanSendRecord() global.MSG {
	return OK(global.MSG{"yes": true})
}

// CQOcrImage 扩展API-图片OCR
//
// https://docs.go-cqhttp.org/api/#%E5%9B%BE%E7%89%87-ocr
// @route(ocr_image,".ocr_image")
// @rename(image_id->image)
func (bot *CQBot) CQOcrImage(imageID string) global.MSG {
	// TODO: fix this
	var elem msg.Element
	elem.Type = "image"
	elem.Data = []msg.Pair{{K: "file", V: imageID}}
	img, err := bot.makeImageOrVideoElem(elem, false, message.SourceGroup)
	if err != nil {
		log.Warnf("load image error: %v", err)
		return Failed(100, "LOAD_FILE_ERROR", err.Error())
	}
	rsp, err := bot.Client.ImageOcr(img)
	if err != nil {
		log.Warnf("ocr image error: %v", err)
		return Failed(100, "OCR_API_ERROR", err.Error())
	}
	return OK(rsp)
}

// CQSetGroupPortrait 扩展API-设置群头像
//
// https://docs.go-cqhttp.org/api/#%E8%AE%BE%E7%BD%AE%E7%BE%A4%E5%A4%B4%E5%83%8F
// @route(set_group_portrait)
func (bot *CQBot) CQSetGroupPortrait(groupID int64, file, cache string) global.MSG {
	if g := bot.Client.FindGroup(groupID); g != nil {
		img, err := global.FindFile(file, cache, global.ImagePath)
		if err != nil {
			log.Warnf("set group portrait error: %v", err)
			return Failed(100, "LOAD_FILE_ERROR", err.Error())
		}
		g.UpdateGroupHeadPortrait(img)
		return OK(nil)
	}
	return Failed(100, "GROUP_NOT_FOUND", "群聊不存在")
}

// CQSetGroupAnonymousBan 群组匿名用户禁言
//
// https://git.io/Jtz1p
// @route(set_group_anonymous_ban)
// @rename(flag->"[anonymous_flag\x2Canonymous.flag].0")
func (bot *CQBot) CQSetGroupAnonymousBan(groupID int64, flag string, duration int32) global.MSG {
	if flag == "" {
		return Failed(100, "INVALID_FLAG", "无效的flag")
	}
	if g := bot.Client.FindGroup(groupID); g != nil {
		id, nick, ok := strings.Cut(flag, "|")
		if !ok {
			return Failed(100, "INVALID_FLAG", "无效的flag")
		}
		if err := g.MuteAnonymous(id, nick, duration); err != nil {
			log.Warnf("anonymous ban error: %v", err)
			return Failed(100, "CALL_API_ERROR", err.Error())
		}
		return OK(nil)
	}
	return Failed(100, "GROUP_NOT_FOUND", "群聊不存在")
}

// CQGetStatus 获取运行状态
//
// https://git.io/JtzMe
// @route(get_status)
func (bot *CQBot) CQGetStatus(spec *onebot.Spec) global.MSG {
	if spec.Version == 11 {
		return OK(global.MSG{
			"app_initialized": true,
			"app_enabled":     true,
			"plugins_good":    nil,
			"app_good":        true,
			"online":          bot.Client.Online.Load(),
			"good":            bot.Client.Online.Load(),
			"stat":            bot.Client.GetStatistics(),
		})
	}
	return OK(global.MSG{
		"online": bot.Client.Online.Load(),
		"good":   bot.Client.Online.Load(),
		"stat":   bot.Client.GetStatistics(),
	})
}

// CQSetEssenceMessage 扩展API-设置精华消息
//
// https://docs.go-cqhttp.org/api/#%E8%AE%BE%E7%BD%AE%E7%B2%BE%E5%8D%8E%E6%B6%88%E6%81%AF
// @route(set_essence_msg)
func (bot *CQBot) CQSetEssenceMessage(messageID int32) global.MSG {
	msg, err := db.GetGroupMessageByGlobalID(messageID)
	if err != nil {
		return Failed(100, "MESSAGE_NOT_FOUND", "消息不存在")
	}
	if err := bot.Client.SetEssenceMessage(msg.GroupCode, msg.Attribute.MessageSeq, msg.Attribute.InternalID); err != nil {
		log.Warnf("设置精华消息 %v 失败: %v", messageID, err)
		return Failed(100, "SET_ESSENCE_MSG_ERROR", err.Error())
	}
	return OK(nil)
}

// CQDeleteEssenceMessage 扩展API-移出精华消息
//
// https://docs.go-cqhttp.org/api/#%E7%A7%BB%E5%87%BA%E7%B2%BE%E5%8D%8E%E6%B6%88%E6%81%AF
// @route(delete_essence_msg)
func (bot *CQBot) CQDeleteEssenceMessage(messageID int32) global.MSG {
	msg, err := db.GetGroupMessageByGlobalID(messageID)
	if err != nil {
		return Failed(100, "MESSAGE_NOT_FOUND", "消息不存在")
	}
	if err := bot.Client.DeleteEssenceMessage(msg.GroupCode, msg.Attribute.MessageSeq, msg.Attribute.InternalID); err != nil {
		log.Warnf("删除精华消息 %v 失败: %v", messageID, err)
		return Failed(100, "SET_ESSENCE_MSG_ERROR", err.Error())
	}
	return OK(nil)
}

// CQGetEssenceMessageList 扩展API-获取精华消息列表
//
// https://docs.go-cqhttp.org/api/#%E8%8E%B7%E5%8F%96%E7%B2%BE%E5%8D%8E%E6%B6%88%E6%81%AF%E5%88%97%E8%A1%A8
// @route(get_essence_msg_list)
func (bot *CQBot) CQGetEssenceMessageList(groupID int64) global.MSG {
	g := bot.Client.FindGroup(groupID)
	if g == nil {
		return Failed(100, "GROUP_NOT_FOUND", "群聊不存在")
	}
	msgList, err := bot.Client.GetGroupEssenceMsgList(groupID)
	if err != nil {
		return Failed(100, "GET_ESSENCE_LIST_FOUND", err.Error())
	}
	list := make([]global.MSG, 0, len(msgList))
	for _, m := range msgList {
		msg := global.MSG{
			"sender_nick":   m.SenderNick,
			"sender_time":   m.SenderTime,
			"operator_time": m.AddDigestTime,
			"operator_nick": m.AddDigestNick,
			"sender_id":     m.SenderUin,
			"operator_id":   m.AddDigestUin,
		}
		msg["message_id"] = db.ToGlobalID(groupID, int32(m.MessageID))
		list = append(list, msg)
	}
	return OK(list)
}

// CQCheckURLSafely 扩展API-检查链接安全性
//
// https://docs.go-cqhttp.org/api/#%E6%A3%80%E6%9F%A5%E9%93%BE%E6%8E%A5%E5%AE%89%E5%85%A8%E6%80%A7
// @route(check_url_safely)
func (bot *CQBot) CQCheckURLSafely(url string) global.MSG {
	return OK(global.MSG{
		"level": bot.Client.CheckUrlSafely(url),
	})
}

// CQGetVersionInfo 获取版本信息
//
// https://git.io/JtwUs
// @route11(get_version_info)
func (bot *CQBot) CQGetVersionInfo() global.MSG {
	wd, _ := os.Getwd()
	return OK(global.MSG{
		"app_name":                   "go-cqhttp",
		"app_version":                base.Version,
		"app_full_name":              fmt.Sprintf("go-cqhttp-%s_%s_%s-%s", base.Version, runtime.GOOS, runtime.GOARCH, runtime.Version()),
		"protocol_version":           "v11",
		"coolq_directory":            wd,
		"coolq_edition":              "pro",
		"go_cqhttp":                  true,
		"plugin_version":             "4.15.0",
		"plugin_build_number":        99,
		"plugin_build_configuration": "release",
		"runtime_version":            runtime.Version(),
		"runtime_os":                 runtime.GOOS,
		"version":                    base.Version,
		"protocol_name":              bot.Client.Device().Protocol,
	})
}

// CQGetModelShow 获取在线机型
//
// https://club.vip.qq.com/onlinestatus/set
// @route(_get_model_show)
func (bot *CQBot) CQGetModelShow(model string) global.MSG {
	variants, err := bot.Client.GetModelShow(model)
	if err != nil {
		return Failed(100, "GET_MODEL_SHOW_API_ERROR", "无法获取在线机型")
	}
	a := make([]global.MSG, 0, len(variants))
	for _, v := range variants {
		a = append(a, global.MSG{
			"model_show": v.ModelShow,
			"need_pay":   v.NeedPay,
		})
	}
	return OK(global.MSG{
		"variants": a,
	})
}

// CQSendGroupSign 群打卡
//
// https://club.vip.qq.com/onlinestatus/set
// @route(send_group_sign)
func (bot *CQBot) CQSendGroupSign(groupID int64) global.MSG {
	bot.Client.SendGroupSign(groupID)
	return OK(nil)
}

// CQSetModelShow 设置在线机型
//
// https://club.vip.qq.com/onlinestatus/set
// @route(_set_model_show)
func (bot *CQBot) CQSetModelShow(model, modelShow string) global.MSG {
	err := bot.Client.SetModelShow(model, modelShow)
	if err != nil {
		return Failed(100, "SET_MODEL_SHOW_API_ERROR", "无法设置在线机型")
	}
	return OK(nil)
}

// CQMarkMessageAsRead 标记消息已读
// @route(mark_msg_as_read)
// @rename(msg_id->message_id)
func (bot *CQBot) CQMarkMessageAsRead(msgID int32) global.MSG {
	m, err := db.GetMessageByGlobalID(msgID)
	if err != nil {
		return Failed(100, "MSG_NOT_FOUND", "消息不存在")
	}
	switch o := m.(type) {
	case *db.StoredGroupMessage:
		bot.Client.MarkGroupMessageReaded(o.GroupCode, int64(o.Attribute.MessageSeq))
		return OK(nil)
	case *db.StoredPrivateMessage:
		bot.Client.MarkPrivateMessageReaded(o.SessionUin, o.Attribute.Timestamp)
	}
	return OK(nil)
}

// CQSetQQProfile 设置 QQ 资料
//
// @route(set_qq_profile)
func (bot *CQBot) CQSetQQProfile(nickname, company, email, college, personalNote gjson.Result) global.MSG {
	u := client.NewProfileDetailUpdate()

	fi := func(f gjson.Result, do func(value string) client.ProfileDetailUpdate) {
		if f.Exists() {
			do(f.String())
		}
	}

	fi(nickname, u.Nick)
	fi(company, u.Company)
	fi(email, u.Email)
	fi(college, u.College)
	fi(personalNote, u.PersonalNote)
	bot.Client.UpdateProfile(u)
	return OK(nil)
}

// CQReloadEventFilter 重载事件过滤器
//
// @route(reload_event_filter)
func (bot *CQBot) CQReloadEventFilter(file string) global.MSG {
	filter.Add(file)
	return OK(nil)
}

// CQGetSupportedActions 获取支持的动作列表
//
// @route(get_supported_actions)
func (bot *CQBot) CQGetSupportedActions(spec *onebot.Spec) global.MSG {
	return OK(spec.SupportedActions)
}

// OK 生成成功返回值
func OK(data any) global.MSG {
	return global.MSG{"data": data, "retcode": 0, "status": "ok", "message": ""}
}

// Failed 生成失败返回值
func Failed(code int, msg ...string) global.MSG {
	m, w := "", ""
	if len(msg) > 0 {
		m = msg[0]
	}
	if len(msg) > 1 {
		w = msg[1]
	}
	return global.MSG{"data": nil, "retcode": code, "msg": m, "wording": w, "message": w, "status": "failed"}
}

func limitedString(str string) string {
	limited := [14]rune{10: ' ', 11: '.', 12: '.', 13: '.'}
	i := 0
	for _, r := range str {
		if i >= 10 {
			break
		}
		limited[i] = r
		i++
	}
	if i != 10 {
		return str
	}
	return string(limited[:])
}<|MERGE_RESOLUTION|>--- conflicted
+++ resolved
@@ -1153,16 +1153,6 @@
 // @rename(msg->message, block->reject_add_request)
 func (bot *CQBot) CQSetGroupKick(groupID int64, userID int64, msg string, block bool) global.MSG {
 	if g := bot.Client.FindGroup(groupID); g != nil {
-<<<<<<< HEAD
-		if m := g.FindMember(userID); m == nil {
-			return Failed(100, "MEMBER_IS_NOT_IN_GROUP", "人员不存在")
-		} else {
-			err := m.Kick(msg, block)
-			if err != nil {
-				return Failed(100, "NOT_MANAGEABLE", "机器人权限不足")
-			}
-			return OK(nil)
-=======
 		m := g.FindMember(userID)
 		if m == nil {
 			return Failed(100, "MEMBER_NOT_FOUND", "人员不存在")
@@ -1170,7 +1160,6 @@
 		err := m.Kick(msg, block)
 		if err != nil {
 			return Failed(100, "NOT_MANAGEABLE", "机器人权限不足")
->>>>>>> fe92bb54
 		}
 		return OK(nil)
 	}
