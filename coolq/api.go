--- conflicted
+++ resolved
@@ -4,13 +4,10 @@
 	"crypto/md5"
 	"encoding/hex"
 	"fmt"
-<<<<<<< HEAD
-=======
 	"github.com/Mrs4s/MiraiGo/binary"
 	"github.com/Mrs4s/MiraiGo/client"
 	"github.com/Mrs4s/MiraiGo/message"
 	"github.com/tidwall/gjson"
->>>>>>> a9fb84eb
 	"io/ioutil"
 	"math"
 	"os"
