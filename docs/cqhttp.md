# 拓展API

由于部分 api 原版 CQHTTP 并未实现，go-cqhttp 修改并增加了一些拓展 api .

<details>
<summary>目录</summary>
<p>

##### CQCode
- [图片](#图片)
- [回复](#回复)
- [红包](#红包)
- [戳一戳](#戳一戳)
- [礼物](#礼物)
- [合并转发](#合并转发)
- [合并转发消息节点](#合并转发消息节点)
- [XML 消息](#xml-消息)
- [JSON 消息](#json-消息)
- [cardimage](#cardimage)
- [文本转语音](#文本转语音)
- [图片](#图片)

##### API
- [设置群名](#设置群名)
- [设置群头像](#设置群头像)
- [获取图片信息](#获取图片信息)
- [获取消息](#获取消息)
- [获取合并转发内容](#获取合并转发内容)
- [发送合并转发(群)](#发送合并转发群)
- [获取中文分词](#获取中文分词)
- [图片OCR](#图片ocr)
- [获取中文分词](#获取中文分词)
- [获取群系统消息](#获取群文件系统信息)
- [获取群文件系统信息](#获取群文件系统信息)
- [获取群根目录文件列表](#获取群根目录文件列表)
- [获取群子目录文件列表](#获取群子目录文件列表)
- [获取群文件资源链接](#获取群文件资源链接)
- [获取状态](#获取状态)
- [获取群@全体成员剩余次数](#获取群全体成员剩余次数)
- [下载文件到缓存目录](#下载文件到缓存目录)
- [获取群消息历史记录](#获取群消息历史记录)
- [设置群名](#设置群名)
- [获取用户VIP信息](#获取用户vip信息)
- [发送群公告](#发送群公告)
- [设置精华消息](#设置精华消息)
- [移出精华消息](#移出精华消息)
- [获取精华消息列表](#获取精华消息列表)
- [重载事件过滤器](#重载事件过滤器)

##### 事件
- [群消息撤回](#群消息撤回)
- [好友消息撤回](#好友消息撤回)
- [好友戳一戳](#好友戳一戳)
- [群内戳一戳](#群内戳一戳)
- [群红包运气王提示](#群红包运气王提示)
- [群成员荣誉变更提示](#群成员荣誉变更提示)
- [群成员名片更新](#群成员名片更新)
- [接收到离线文件](#接收到离线文件)
- [群精华消息](#精华消息)

</p>
</details>

## CQCode

### 图片

Type : `image`

范围: **发送/接收**

参数:

| 参数名  | 可能的值        | 说明                                                                   |
| ------- | --------------- | ---------------------------------------------------------------------- |
| `file`  | -               | 图片文件名                                                             |
| `type`  | `flash`，`show` | 图片类型，`flash` 表示闪照，`show` 表示秀图，默认普通图片              |
| `url`   | -               | 图片 URL                                                               |
| `cache` | `0` `1`         | 只在通过网络 URL 发送时有效，表示是否使用已缓存的文件，默认 `1`        |
| `id`    | -               | 发送秀图时的特效id，默认为40000                                        |
| `c`     | `2` `3`         | 通过网络下载图片时的线程数, 默认单线程. (在资源不支持并发时会自动处理) |

可用的特效ID:

| id    | 类型 |
| ----- | ---- |
| 40000 | 普通 |
| 40001 | 幻影 |
| 40002 | 抖动 |
| 40003 | 生日 |
| 40004 | 爱你 |
| 40005 | 征友 |

示例: `[CQ:image,file=http://baidu.com/1.jpg,type=show,id=40004]`

> 注意：图片总大小不能超过30MB，gif总帧数不能超过300帧

### 回复

Type : `reply`

范围: **发送/接收**

> 注意: 如果id存在则优先处理id

参数:

| 参数名 | 类型   | 说明                                                |
| ------ | ------ | --------------------------------------------------- |
| `id`   | int    | 回复时所引用的消息id, 必须为本群消息.               |
| `text` | string | 自定义回复的信息                                    |
| `qq`   | int64  | 自定义回复时的自定义QQ, 如果使用自定义信息必须指定. |
<<<<<<< HEAD
| `time`   | int64  | 可选. 自定义回复时的时间, 格式为Unix时间 |
=======
| `time` | int64  | 自定义回复时的时间, 格式为Unix时间                  |
>>>>>>> 02581ff8



示例: `[CQ:reply,id=123456]` 
\
自定义回复示例: `[CQ:reply,text=Hello World,qq=10086,time=3376656000]`

### 音乐分享 <Badge text="发"/>

```json
{
    "type": "music",
    "data": {
        "type": "163",
        "id": "28949129"
    }
}
```

```
[CQ:music,type=163,id=28949129]
```

| 参数名 | 收  | 发  | 可能的值   | 说明                             |
| ------ | --- | --- | ---------- | -------------------------------- |
| `type` |     | ✓   | `qq` `163` | 分别表示使用 QQ 音乐、网易云音乐 |
| `id`   |     | ✓   | -          | 歌曲 ID                          |

### 音乐自定义分享 <Badge text="发"/>

```json
{
    "type": "music",
    "data": {
        "type": "custom",
        "url": "http://baidu.com",
        "audio": "http://baidu.com/1.mp3",
        "title": "音乐标题"
    }
}
```

```
[CQ:music,type=custom,url=http://baidu.com,audio=http://baidu.com/1.mp3,title=音乐标题]
```

| 参数名    | 收  | 发  | 可能的值                 | 说明                                                  |
| --------- | --- | --- | ------------------------ | ----------------------------------------------------- |
| `type`    |     | ✓   | `custom`                 | 表示音乐自定义分享                                    |
| `subtype` |     | ✓   | `qq,163,migu,kugou,kuwo` | 表示分享类型，不填写发送为xml卡片，推荐填写提高稳定性 |
| `url`     |     | ✓   | -                        | 点击后跳转目标 URL                                    |
| `audio`   |     | ✓   | -                        | 音乐 URL                                              |
| `title`   |     | ✓   | -                        | 标题                                                  |
| `content` |     | ✓   | -                        | 内容描述                                              |
| `image`   |     | ✓   | -                        | 图片 URL                                              |

### 红包

Type: `redbag`

范围: **接收**

参数:

| 参数名  | 类型   | 说明        |
| ------- | ------ | ----------- |
| `title` | string | 祝福语/口令 |

示例: `[CQ:redbag,title=恭喜发财]`

### 戳一戳

> 注意：发送戳一戳消息无法撤回，返回的 `message id`  恒定为 `0`

Type: `poke`

范围: **发送(仅群聊)**

参数:

| 参数名 | 类型  | 说明         |
| ------ | ----- | ------------ |
| `qq`   | int64 | 需要戳的成员 |

示例: `[CQ:poke,qq=123456]`

### 礼物

> 注意：仅支持免费礼物,发送群礼物消息无法撤回,返回的 `message id`  恒定为 `0`

Type: `gift`

范围: **发送(仅群聊,接收的时候不是CQ码)**

参数:

| 参数名 | 类型  | 说明           |
| ------ | ----- | -------------- |
| `qq`   | int64 | 接收礼物的成员 |
| `id`   | int   | 礼物的类型     |

目前支持的礼物ID:

| id  | 类型       |
| --- | ---------- |
| 0   | 甜Wink     |
| 1   | 快乐肥宅水 |
| 2   | 幸运手链   |
| 3   | 卡布奇诺   |
| 4   | 猫咪手表   |
| 5   | 绒绒手套   |
| 6   | 彩虹糖果   |
| 7   | 坚强       |
| 8   | 告白话筒   |
| 9   | 牵你的手   |
| 10  | 可爱猫咪   |
| 11  | 神秘面具   |
| 12  | 我超忙的   |
| 13  | 爱心口罩   |



示例: `[CQ:gift,qq=123456,id=8]`

 ### 合并转发

Type: `forward`

范围: **接收**

参数:

| 参数名 | 类型   | 说明                                                          |
| ------ | ------ | ------------------------------------------------------------- |
| `id`   | string | 合并转发ID, 需要通过 `/get_forward_msg` API获取转发的具体内容 |

示例: `[CQ:forward,id=xxxx]`

### 合并转发消息节点

Type: `node`

范围: **发送**

参数:

| 参数名    | 类型    | 说明           | 特殊说明                                                                               |
| --------- | ------- | -------------- | -------------------------------------------------------------------------------------- |
| `id`      | int32   | 转发消息id     | 直接引用他人的消息合并转发,  实际查看顺序为原消息发送顺序 **与下面的自定义消息二选一** |
| `name`    | string  | 发送者显示名字 | 用于自定义消息 (自定义消息并合并转发，实际查看顺序为自定义消息段顺序)                  |
| `uin`     | int64   | 发送者QQ号     | 用于自定义消息                                                                         |
| `content` | message | 具体消息       | 用于自定义消息                                                                         |

特殊说明: **需要使用单独的API `/send_group_forward_msg` 发送，并且由于消息段较为复杂，仅支持Array形式入参。 如果引用消息和自定义消息同时出现，实际查看顺序将取消息段顺序.  另外按 [CQHTTP](https://cqhttp.cc/docs/4.15/#/Message?id=格式) 文档说明, `data` 应全为字符串, 但由于需要接收`message` 类型的消息, 所以 *仅限此Type的content字段* 支持Array套娃**

示例: 

直接引用消息合并转发:

````json
[
    {
        "type": "node",
        "data": {
            "id": "123"
        }
    },
    {
        "type": "node",
        "data": {
            "id": "456"
        }
    }
]
````

自定义消息合并转发:

````json
[
    {
        "type": "node",
        "data": {
            "name": "消息发送者A",
            "uin": "10086",
            "content": [
                {
                    "type": "text",
                    "data": {"text": "测试消息1"}
                }
            ]
        }
    },
    {
        "type": "node",
        "data": {
            "name": "消息发送者B",
            "uin": "10087",
            "content": "[CQ:image,file=xxxxx]测试消息2"
        }
    }
]
````

引用自定义混合合并转发:

````json
[
    {
        "type": "node",
        "data": {
            "name": "自定义发送者",
            "uin": "10086",
            "content": "我是自定义消息",
            "time": "3376656000"
        }
    },
    {
        "type": "node",
        "data": {
            "id": "123"
        }
    }
]
````
### 短视频消息

Type: `video`

范围: **发送/接收**

参数:

| 参数名  | 类型    | 说明                                                                   |
| ------- | ------- | ---------------------------------------------------------------------- |
| `file`  | string  | 支持http和file发送                                                     |
| `cover` | string  | 视频封面，支持http，file和base64发送，格式必须为jpg                    |
| `c`     | `2` `3` | 通过网络下载视频时的线程数, 默认单线程. (在资源不支持并发时会自动处理) |
示例: `[CQ:image,file=file:///C:\\Users\Richard\Pictures\1.mp4]`

### XML 消息

Type: `xml`

范围: **发送/接收**

参数:

| 参数名  | 类型   | 说明                                      |
| ------- | ------ | ----------------------------------------- |
| `data`  | string | xml内容，xml中的value部分，记得实体化处理 |
| `resid` | int32  | 可以不填                                  |

示例: `[CQ:xml,data=xxxx]`

#### 一些xml样例

#### ps:重要：xml中的value部分，记得html实体化处理后，再打加入到cq码中

#### qq音乐

```xml
<?xml version='1.0' encoding='UTF-8' standalone='yes' ?><msg serviceID="2" templateID="1" action="web" brief="&#91;分享&#93; 十年" sourceMsgId="0" url="https://i.y.qq.com/v8/playsong.html?_wv=1&amp;songid=4830342&amp;souce=qqshare&amp;source=qqshare&amp;ADTAG=qqshare" flag="0" adverSign="0" multiMsgFlag="0" ><item layout="2"><audio cover="http://imgcache.qq.com/music/photo/album_500/26/500_albumpic_89526_0.jpg" src="http://ws.stream.qqmusic.qq.com/C400003mAan70zUy5O.m4a?guid=1535153710&amp;vkey=D5315B8C0603653592AD4879A8A3742177F59D582A7A86546E24DD7F282C3ACF81526C76E293E57EA1E42CF19881C561275D919233333ADE&amp;uin=&amp;fromtag=3" /><title>十年</title><summary>陈奕迅</summary></item><source name="QQ音乐" icon="https://i.gtimg.cn/open/app_icon/01/07/98/56/1101079856_100_m.png" url="http://web.p.qq.com/qqmpmobile/aio/app.html?id=1101079856" action="app"  a_actionData="com.tencent.qqmusic" i_actionData="tencent1101079856://" appid="1101079856" /></msg>
```
#### 网易音乐
```xml
<?xml version='1.0' encoding='UTF-8' standalone='yes' ?><msg serviceID="2" templateID="1" action="web" brief="&#91;分享&#93; 十年" sourceMsgId="0" url="http://music.163.com/m/song/409650368" flag="0" adverSign="0" multiMsgFlag="0" ><item layout="2"><audio cover="http://p2.music.126.net/g-Qgb9ibk9Wp_0HWra0xQQ==/16636710440565853.jpg?param=90y90" src="https://music.163.com/song/media/outer/url?id=409650368.mp3" /><title>十年</title><summary>黄梦之</summary></item><source name="网易云音乐" icon="https://pic.rmb.bdstatic.com/911423bee2bef937975b29b265d737b3.png" url="http://web.p.qq.com/qqmpmobile/aio/app.html?id=1101079856" action="app" a_actionData="com.netease.cloudmusic" i_actionData="tencent100495085://" appid="100495085" /></msg>
```

#### 卡片消息1
```xml
<?xml version="1.0" encoding="UTF-8" standalone="yes"?>
<msg serviceID="1">
<item><title>生死8秒！女司机高速急刹，他一个操作救下一车性命</title></item>
<source name="官方认证消息" icon="https://qzs.qq.com/ac/qzone_v5/client/auth_icon.png" action="" appid="-1" />
</msg>
```

#### 卡片消息2
```xml
<?xml version="1.0" encoding="UTF-8" standalone="yes"?>
<msg serviceID="1">
<item layout="4">
<title>test title</title>
<picture cover="http://url.cn/5CEwIUy"/>
</item>
</msg>
```

### JSON 消息

Type: `json`

范围: **发送/接收**

参数:

| 参数名  | 类型   | 说明                                            |
| ------- | ------ | ----------------------------------------------- |
| `data`  | string | json内容，json的所有字符串记得实体化处理        |
| `resid` | int32  | 默认不填为0，走小程序通道，填了走富文本通道发送 |

json中的字符串需要进行转义：

>","=> `&#44;`

>"&"=> `&amp;`

>"["=> `&#91;`

>"]"=> `&#93;`

否则无法正确得到解析

示例json 的cq码：
```test
[CQ:json,data={"app":"com.tencent.miniapp"&#44;"desc":""&#44;"view":"notification"&#44;"ver":"0.0.0.1"&#44;"prompt":"&#91;应用&#93;"&#44;"appID":""&#44;"sourceName":""&#44;"actionData":""&#44;"actionData_A":""&#44;"sourceUrl":""&#44;"meta":{"notification":{"appInfo":{"appName":"全国疫情数据统计"&#44;"appType":4&#44;"appid":1109659848&#44;"iconUrl":"http:\/\/gchat.qpic.cn\/gchatpic_new\/719328335\/-2010394141-6383A777BEB79B70B31CE250142D740F\/0"}&#44;"data":&#91;{"title":"确诊"&#44;"value":"80932"}&#44;{"title":"今日确诊"&#44;"value":"28"}&#44;{"title":"疑似"&#44;"value":"72"}&#44;{"title":"今日疑似"&#44;"value":"5"}&#44;{"title":"治愈"&#44;"value":"60197"}&#44;{"title":"今日治愈"&#44;"value":"1513"}&#44;{"title":"死亡"&#44;"value":"3140"}&#44;{"title":"今**亡"&#44;"value":"17"}&#93;&#44;"title":"中国加油，武汉加油"&#44;"button":&#91;{"name":"病毒：SARS-CoV-2，其导致疾病命名 COVID-19"&#44;"action":""}&#44;{"name":"传染源：新冠肺炎的患者。无症状感染者也可能成为传染源。"&#44;"action":""}&#93;&#44;"emphasis_keyword":""}}&#44;"text":""&#44;"sourceAd":""}]
```


### cardimage
一种xml的图片消息（装逼大图）

ps: xml 接口的消息都存在风控风险，请自行兼容发送失败后的处理（可以失败后走普通图片模式）

Type: `cardimage`

范围: **发送**

参数:

| 参数名      | 类型   | 说明                                  |
| ----------- | ------ | ------------------------------------- |
| `file`      | string | 和image的file字段对齐，支持也是一样的 |
| `minwidth`  | int64  | 默认不填为400，最小width              |
| `minheight` | int64  | 默认不填为400，最小height             |
| `maxwidth`  | int64  | 默认不填为500，最大width              |
| `maxheight` | int64  | 默认不填为1000，最大height            |
| `source`    | string | 分享来源的名称，可以留空              |
| `icon`      | string | 分享来源的icon图标url，可以留空       |


示例cardimage 的cq码：
```test
[CQ:cardimage,file=https://i.pixiv.cat/img-master/img/2020/03/25/00/00/08/80334602_p0_master1200.jpg]
```

### 文本转语音

> 注意：通过TX的TTS接口，采用的音源与登录账号的性别有关

Type: `tts`

范围: **发送(仅群聊)**

参数:

| 参数名 | 类型   | 说明 |
| ------ | ------ | ---- |
| `text` | string | 内容 |

示例: `[CQ:tts,text=这是一条测试消息]`

## API

### 设置群名

终结点: `/set_group_name`  

**参数** 

| 字段         | 类型   | 说明 |
| ------------ | ------ | ---- |
| `group_id`   | int64  | 群号 |
| `group_name` | string | 新名 |

### 设置群头像

终结点: `/set_group_portrait`  

**参数** 

| 字段       | 类型   | 说明                     |
| ---------- | ------ | ------------------------ |
| `group_id` | int64  | 群号                     |
| `file`     | string | 图片文件名               |
| `cache`    | int    | 表示是否使用已缓存的文件 |

[1]`file` 参数支持以下几种格式：

- 绝对路径，例如 `file:///C:\\Users\Richard\Pictures\1.png`，格式使用 [`file` URI](https://tools.ietf.org/html/rfc8089)
- 网络 URL，例如 `http://i1.piimg.com/567571/fdd6e7b6d93f1ef0.jpg`
- Base64 编码，例如 `base64://iVBORw0KGgoAAAANSUhEUgAAABQAAAAVCAIAAADJt1n/AAAAKElEQVQ4EWPk5+RmIBcwkasRpG9UM4mhNxpgowFGMARGEwnBIEJVAAAdBgBNAZf+QAAAAABJRU5ErkJggg==`

[2]`cache`参数: 通过网络 URL 发送时有效，`1`表示使用缓存，`0`关闭关闭缓存，默认 为`1`

[3] 目前这个API在登录一段时间后因cookie失效而失效，请考虑后使用

### 获取图片信息

终结点: `/get_image`  

> 该接口为 CQHTTP 接口修改

参数

| 字段   | 类型   | 说明           |
| ------ | ------ | -------------- |
| `file` | string | 图片缓存文件名 |

响应数据

| 字段       | 类型   | 说明           |
| ---------- | ------ | -------------- |
| `size`     | int32  | 图片源文件大小 |
| `filename` | string | 图片文件原名   |
| `url`      | string | 图片下载地址   |

### 获取消息

终结点: `/get_msg` 

参数

| 字段         | 类型  | 说明   |
| ------------ | ----- | ------ |
| `message_id` | int32 | 消息id |

响应数据

| 字段         | 类型    | 说明       |
| ------------ | ------- | ---------- |
| `message_id` | int32   | 消息id     |
| `real_id`    | int32   | 消息真实id |
| `sender`     | object  | 发送者     |
| `time`       | int32   | 发送时间   |
| `message`    | message | 消息内容   |

### 获取合并转发内容

终结点: `/get_forward_msg`

参数

| 字段         | 类型   | 说明   |
| ------------ | ------ | ------ |
| `message_id` | string | 消息id |

响应数据

| 字段       | 类型              | 说明     |
| ---------- | ----------------- | -------- |
| `messages` | forward message[] | 消息列表 |

响应示例

````json5
{
    "data": {
        "messages": [
            {
                "content": "合并转发1",
                "sender": {
                    "nickname": "发送者A",
                    "user_id": 10086
                },
                "time": 1595694374
            },
            {
                "content": "合并转发2[CQ:image,file=xxxx,url=xxxx]",
                "sender": {
                    "nickname": "发送者B",
                    "user_id": 10087
                },
                "time": 1595694393 //  可选
            }
        ]
    },
    "retcode": 0,
    "status": "ok"
}
````

### 发送合并转发(群)

终结点: `/send_group_forward_msg`

**参数** 

| 字段       | 类型           | 说明                         |
| ---------- | -------------- | ---------------------------- |
| `group_id` | int64          | 群号                         |
| `messages` | forward node[] | 自定义转发消息, 具体看CQCode |

响应数据

| 字段         | 类型   | 说明   |
| ------------ | ------ | ------ |
| `message_id` | string | 消息id |

### 获取中文分词

终结点: `/.get_word_slices`  

**参数** 

| 字段      | 类型   | 说明 |
| --------- | ------ | ---- |
| `content` | string | 内容 |

**响应数据**

| 字段     | 类型     | 说明 |
| -------- | -------- | ---- |
| `slices` | string[] | 词组 |

### 设置精华消息

终结点: `/set_essence_msg`

**参数**

| 字段         | 类型  | 说明   |
| ------------ | ----- | ------ |
| `message_id` | int32 | 消息ID |

**响应数据**

无

### 移出精华消息

终结点: `/delete_essence_msg`

**参数**

| 字段         | 类型  | 说明   |
| ------------ | ----- | ------ |
| `message_id` | int32 | 消息ID |

**响应数据**

无

### 获取精华消息列表

终结点: `/get_essence_msg_list`

**参数**

| 字段       | 类型  | 说明 |
| ---------- | ----- | ---- |
| `group_id` | int64 | 群号 |

**响应数据**

响应内容为 JSON 数组，每个元素如下：

| 字段名          | 数据类型 | 说明         |
| --------------- | -------- | ------------ |
| `sender_id`     | int64    | 发送者QQ 号  |
| `sender_nick`   | string   | 发送者昵称   |
| `sender_time`   | int64    | 消息发送时间 |
| `operator_id`   | int64    | 发送者QQ 号  |
| `operator_nick` | string   | 发送者昵称   |
| `operator_time` | int64    | 消息发送时间 |
| `message_id`    | int32    | 消息ID       |

### 图片OCR

> 注意: 目前图片OCR接口仅支持接受的图片

终结点: `/ocr_image` 

**参数** 

| 字段    | 类型   | 说明   |
| ------- | ------ | ------ |
| `image` | string | 图片ID |

**响应数据**

| 字段       | 类型            | 说明    |
| ---------- | --------------- | ------- |
| `texts`    | TextDetection[] | OCR结果 |
| `language` | string          | 语言    |

**TextDetection**

| 字段          | 类型    | 说明   |
| ------------- | ------- | ------ |
| `text`        | string  | 文本   |
| `confidence`  | int32   | 置信度 |
| `coordinates` | vector2 | 坐标   |


### 获取群系统消息

终结点: `/get_group_system_msg`

**响应数据**

| 字段               | 类型             | 说明         |
| ------------------ | ---------------- | ------------ |
| `invited_requests` | InvitedRequest[] | 邀请消息列表 |
| `join_requests`    | JoinRequest[]    | 进群消息列表 |

 > 注意: 如果列表不存在任何消息, 将返回 `null`

 **InvitedRequest**

| 字段           | 类型   | 说明              |
| -------------- | ------ | ----------------- |
| `request_id`   | int64  | 请求ID            |
| `invitor_uin`  | int64  | 邀请者            |
| `invitor_nick` | string | 邀请者昵称        |
| `group_id`     | int64  | 群号              |
| `group_name`   | string | 群名              |
| `checked`      | bool   | 是否已被处理      |
| `actor`        | int64  | 处理者, 未处理为0 |

  **JoinRequest**

| 字段             | 类型   | 说明              |
| ---------------- | ------ | ----------------- |
| `request_id`     | int64  | 请求ID            |
| `requester_uin`  | int64  | 请求者ID          |
| `requester_nick` | string | 请求者昵称        |
| `message`        | string | 验证消息          |
| `group_id`       | int64  | 群号              |
| `group_name`     | string | 群名              |
| `checked`        | bool   | 是否已被处理      |
| `actor`          | int64  | 处理者, 未处理为0 |

### 获取群文件系统信息

终结点: `/get_group_file_system_info`

**参数** 

| 字段       | 类型  | 说明 |
| ---------- | ----- | ---- |
| `group_id` | int64 | 群号 |

**响应数据**

| 字段          | 类型  | 说明       |
| ------------- | ----- | ---------- |
| `file_count`  | int32 | 文件总数   |
| `limit_count` | int32 | 文件上限   |
| `used_space`  | int64 | 已使用空间 |
| `total_space` | int64 | 空间上限   |

### 获取群根目录文件列表

> `File` 和 `Folder` 对象信息请参考最下方

终结点: `/get_group_root_files`

**参数** 

| 字段       | 类型  | 说明 |
| ---------- | ----- | ---- |
| `group_id` | int64 | 群号 |

**响应数据**

| 字段      | 类型     | 说明       |
| --------- | -------- | ---------- |
| `files`   | File[]   | 文件列表   |
| `folders` | Folder[] | 文件夹列表 |

### 获取群子目录文件列表

> `File` 和 `Folder` 对象信息请参考最下方

终结点: `/get_group_files_by_folder`

**参数** 

| 字段        | 类型   | 说明                        |
| ----------- | ------ | --------------------------- |
| `group_id`  | int64  | 群号                        |
| `folder_id` | string | 文件夹ID 参考 `Folder` 对象 |

**响应数据**

| 字段      | 类型     | 说明       |
| --------- | -------- | ---------- |
| `files`   | File[]   | 文件列表   |
| `folders` | Folder[] | 文件夹列表 |

### 获取群文件资源链接

> `File` 和 `Folder` 对象信息请参考最下方

终结点: `/get_group_file_url`

**参数** 

| 字段       | 类型   | 说明                      |
| ---------- | ------ | ------------------------- |
| `group_id` | int64  | 群号                      |
| `file_id`  | string | 文件ID 参考 `File` 对象   |
| `busid`    | int32  | 文件类型 参考 `File` 对象 |

**响应数据**

| 字段  | 类型   | 说明         |
| ----- | ------ | ------------ |
| `url` | string | 文件下载链接 |

 **File**

| 字段             | 类型   | 说明                   |
| ---------------- | ------ | ---------------------- |
| `file_id`        | string | 文件ID                 |
| `file_name`      | string | 文件名                 |
| `busid`          | int32  | 文件类型               |
| `file_size`      | int64  | 文件大小               |
| `upload_time`    | int64  | 上传时间               |
| `dead_time`      | int64  | 过期时间,永久文件恒为0 |
| `modify_time`    | int64  | 最后修改时间           |
| `download_times` | int32  | 下载次数               |
| `uploader`       | int64  | 上传者ID               |
| `uploader_name`  | string | 上传者名字             |

 **Folder**

| 字段               | 类型   | 说明       |
| ------------------ | ------ | ---------- |
| `folder_id`        | string | 文件夹ID   |
| `folder_name`      | string | 文件名     |
| `create_time`      | int64  | 创建时间   |
| `creator`          | int64  | 创建者     |
| `creator_name`     | string | 创建者名字 |
| `total_file_count` | int32  | 子文件数量 |

### 上传群文件

终结点: `/upload_group_file`

**参数** 

| 字段       | 类型   | 说明                      |
| ---------- | ------ | ------------------------- |
| `group_id` | int64  | 群号                      |
| `file`     | string |  本地文件路径       |
| `name`     | string | 储存名称         |
| `folder`   | string | 父目录ID           |

> 在不提供 `folder` 参数的情况下默认上传到根目录
> 只能上传本地文件, 需要上传 `http` 文件的话请先调用 `download_file` API下载

### 获取状态

终结点: `/get_status`

**响应数据**

| 字段              | 类型       | 说明                            |
| ----------------- | ---------- | ------------------------------- |
| `app_initialized` | bool       | 原 `CQHTTP` 字段, 恒定为 `true` |
| `app_enabled`     | bool       | 原 `CQHTTP` 字段, 恒定为 `true` |
| `plugins_good`    | bool       | 原 `CQHTTP` 字段, 恒定为 `true` |
| `app_good`        | bool       | 原 `CQHTTP` 字段, 恒定为 `true` |
| `online`          | bool       | 表示BOT是否在线                 |
| `good`            | bool       | 同 `online`                     |
| `stat`            | Statistics | 运行统计                        |

**Statistics**


| 字段               | 类型   | 说明             |
| ------------------ | ------ | ---------------- |
| `packet_received`  | uint64 | 收到的数据包总数 |
| `packet_sent`      | uint64 | 发送的数据包总数 |
| `packet_lost`      | uint32 | 数据包丢失总数   |
| `message_received` | uint64 | 接受信息总数     |
| `message_sent`     | uint64 | 发送信息总数     |
| `disconnect_times` | uint32 | TCP链接断开次数  |
| `lost_times`       | uint32 | 账号掉线次数     |

> 注意: 所有统计信息都将在重启后重制

### 获取群@全体成员剩余次数

终结点: `/get_group_at_all_remain`

**参数** 

| 字段       | 类型  | 说明 |
| ---------- | ----- | ---- |
| `group_id` | int64 | 群号 |

**响应数据**

| 字段                            | 类型  | 说明                              |
| ------------------------------- | ----- | --------------------------------- |
| `can_at_all`                    | bool  | 是否可以@全体成员                 |
| `remain_at_all_count_for_group` | int16 | 群内所有管理当天剩余@全体成员次数 |
| `remain_at_all_count_for_uin`   | int16 | BOT当天剩余@全体成员次数          |

### 下载文件到缓存目录

终结点: `/download_file`

**参数** 

| 字段           | 类型            | 说明         |
| -------------- | --------------- | ------------ |
| `url`          | string          | 链接地址     |
| `thread_count` | int32           | 下载线程数   |
| `headers`      | string or array | 自定义请求头 |

**`headers`格式:**

字符串:

```
User-Agent=YOUR_UA[\r\n]Referer=https://www.baidu.com
```

> `[\r\n]` 为换行符, 使用http请求时请注意编码

JSON数组:

```
[
    "User-Agent=YOUR_UA",
    "Referer=https://www.baidu.com",
]
```

**响应数据**

| 字段   | 类型   | 说明                 |
| ------ | ------ | -------------------- |
| `file` | string | 下载文件的*绝对路径* |

> 通过这个API下载的文件能直接放入CQ码作为图片或语音发送
> 调用后会阻塞直到下载完成后才会返回数据，请注意下载大文件时的超时

### 获取群消息历史记录

终结点：`/get_group_msg_history`

**参数** 

| 字段          | 类型  | 说明                                |
| ------------- | ----- | ----------------------------------- |
| `message_seq` | int64 | 起始消息序号, 可通过 `get_msg` 获得 |
| `group_id`    | int64 | 群号                                |

**响应数据**

| 字段       | 类型      | 说明                       |
| ---------- | --------- | -------------------------- |
| `messages` | []Message | 从起始序号开始的前19条消息 |

> 不提供起始序号将默认获取最新的消息

### 获取当前账号在线客户端列表

终结点：`/get_online_clients`

**参数** 

| 字段       | 类型 | 说明         |
| ---------- | ---- | ------------ |
| `no_cache` | bool | 是否无视缓存 |

**响应数据**

| 字段      | 类型     | 说明           |
| --------- | -------- | -------------- |
| `clients` | []Device | 在线客户端列表 |

**Device**

| 字段          | 类型   | 说明     |
| ------------- | ------ | -------- |
| `app_id`      | int64  | 客户端ID |
| `device_name` | string | 设备名称 |
| `device_kind` | string | 设备类型 |

### 检查链接安全性

终结点：`/check_url_safely`

**参数** 

| 字段       | 类型   | 说明                      |
| ---------- | ------ | ------------------------- |
<<<<<<< HEAD
| `message_seq` | int64  | 起始消息序号, 可通过 `get_msg` 的 `real_id` 获得  |
| `group_id` | int64  | 群号            |
=======
| `url` | string  | 需要检查的链接  |
>>>>>>> 02581ff8

**响应数据**

| 字段        | 类型       | 说明            |
| ---------- | ---------- | ------------ |
| `level`    | int       |  安全等级, 1: 安全 2: 未知 3: 危险  |

### 获取用户VIP信息

终结点：`/_get_vip_info`

**参数**

| 字段名    | 数据类型 | 默认值 | 说明  |
| --------- | -------- | ------ | ----- |
| `user_id` | int64    |        | QQ 号 |

**响应数据**

| 字段               | 类型    | 说明         |
| ------------------ | ------- | ------------ |
| `user_id`          | int64   | QQ 号        |
| `nickname`         | string  | 用户昵称     |
| `level`            | int64   | QQ 等级      |
| `level_speed`      | float64 | 等级加速度   |
| `vip_level`        | string  | 会员等级     |
| `vip_growth_speed` | int64   | 会员成长速度 |
| `vip_growth_total` | int64   | 会员成长总值 |

### 发送群公告

终结点： `/_send_group_notice`

**参数**

| 字段名     | 数据类型 | 默认值 | 说明     |
| ---------- | -------- | ------ | -------- |
| `group_id` | int64    |        | 群号     |
| `content`  | string   |        | 公告内容 |

`该 API 没有响应数据`

### 重载事件过滤器

终结点：`/reload_event_filter`

`该 API 无需参数也没有响应数据`


## 事件

### 群消息撤回

**上报数据**

| 字段          | 类型   | 可能的值       | 说明           |
| ------------- | ------ | -------------- | -------------- |
| `post_type`   | string | `notice`       | 上报类型       |
| `notice_type` | string | `group_recall` | 消息类型       |
| `group_id`    | int64  |                | 群号           |
| `user_id`     | int64  |                | 消息发送者id   |
| `operator_id` | int64  |                | 操作者id       |
| `message_id`  | int64  |                | 被撤回的消息id |

### 好友消息撤回

**上报数据**

| 字段          | 类型   | 可能的值        | 说明           |
| ------------- | ------ | --------------- | -------------- |
| `post_type`   | string | `notice`        | 上报类型       |
| `notice_type` | string | `friend_recall` | 消息类型       |
| `user_id`     | int64  |                 | 好友id         |
| `message_id`  | int64  |                 | 被撤回的消息id |

## 好友戳一戳

**事件数据**

| 字段名        | 数据类型 | 可能的值 | 说明         |
| ------------- | -------- | -------- | ------------ |
| `post_type`   | string   | `notice` | 上报类型     |
| `notice_type` | string   | `notify` | 消息类型     |
| `sub_type`    | string   | `poke`   | 提示类型     |
| `self_id`     | int64    |          | BOT QQ 号    |
| `sender_id`   | int64    |          | 发送者 QQ 号 |
| `user_id`     | int64    |          | 发送者 QQ 号 |
| `target_id`   | int64    |          | 被戳者 QQ 号 |
| `time`        | int64    |          | 时间         |

### 群内戳一戳

> 注意：此事件无法在平板和手表协议上触发

**上报数据**

| 字段          | 类型   | 可能的值 | 说明     |
| ------------- | ------ | -------- | -------- |
| `post_type`   | string | `notice` | 上报类型 |
| `notice_type` | string | `notify` | 消息类型 |
| `group_id`    | int64  |          | 群号     |
| `sub_type`    | string | `poke`   | 提示类型 |
| `user_id`     | int64  |          | 发送者id |
| `target_id`   | int64  |          | 被戳者id |

### 群红包运气王提示

> 注意：此事件无法在平板和手表协议上触发

**上报数据**

| 字段          | 类型   | 可能的值     | 说明         |
| ------------- | ------ | ------------ | ------------ |
| `post_type`   | string | `notice`     | 上报类型     |
| `notice_type` | string | `notify`     | 消息类型     |
| `group_id`    | int64  |              | 群号         |
| `sub_type`    | string | `lucky_king` | 提示类型     |
| `user_id`     | int64  |              | 红包发送者id |
| `target_id`   | int64  |              | 运气王id     |

### 群成员荣誉变更提示

> 注意：此事件无法在平板和手表协议上触发

**上报数据**

| 字段          | 类型   | 可能的值                                                 | 说明     |
| ------------- | ------ | -------------------------------------------------------- | -------- |
| `post_type`   | string | `notice`                                                 | 上报类型 |
| `notice_type` | string | `notify`                                                 | 消息类型 |
| `group_id`    | int64  |                                                          | 群号     |
| `sub_type`    | string | `honor`                                                  | 提示类型 |
| `user_id`     | int64  |                                                          | 成员id   |
| `honor_type`  | string | `talkative:龙王` `performer:群聊之火` `emotion:快乐源泉` | 荣誉类型 |

### 群成员名片更新

> 注意: 此事件不保证时效性，仅在收到消息时校验卡片

**上报数据**

| 字段          | 类型   | 可能的值     | 说明     |
| ------------- | ------ | ------------ | -------- |
| `post_type`   | string | `notice`     | 上报类型 |
| `notice_type` | string | `group_card` | 消息类型 |
| `group_id`    | int64  |              | 群号     |
| `user_id`     | int64  |              | 成员id   |
| `card_new`    | int64  |              | 新名片   |
| `card_old`    | int64  |              | 旧名片   |

> PS: 当名片为空时 `card_xx` 字段为空字符串, 并不是昵称

### 接收到离线文件

**上报数据**

| 字段          | 类型   | 可能的值       | 说明     |
| ------------- | ------ | -------------- | -------- |
| `post_type`   | string | `notice`       | 上报类型 |
| `notice_type` | string | `offline_file` | 消息类型 |
| `user_id`     | int64  |                | 发送者id |
| `file`        | object |                | 文件数据 |

**file object**

| 字段   | 类型   | 可能的值 | 说明     |
| ------ | ------ | -------- | -------- |
| `name` | string |          | 文件名   |
| `size` | int64  |          | 文件大小 |
| `url`  | string |          | 下载链接 |

### 其他客户端在线状态变更

**上报数据**

| 字段          | 类型   | 可能的值        | 说明         |
| ------------- | ------ | --------------- | ------------ |
| `post_type`   | string | `notice`        | 上报类型     |
| `notice_type` | string | `client_status` | 消息类型     |
| `client`      | Device |                 | 客户端信息   |
| `online`      | bool   |                 | 当前是否在线 |

### 精华消息

**上报数据**

| 字段          | 类型   | 可能的值       | 说明                       |
| ------------- | ------ | -------------- | -------------------------- |
| `post_type`   | string | `notice`       | 上报类型                   |
| `notice_type` | string | `essence`      | 消息类型                   |
| `sub_type`    | string | `add`,`delete` | 添加为`add`,移出为`delete` |
| `sender_id`   | int64  |                | 消息发送者ID               |
| `operator_id` | int64  |                | 操作者ID                   |
| `message_id`  | int32  |                | 消息ID                     |<|MERGE_RESOLUTION|>--- conflicted
+++ resolved
@@ -110,11 +110,7 @@
 | `id`   | int    | 回复时所引用的消息id, 必须为本群消息.               |
 | `text` | string | 自定义回复的信息                                    |
 | `qq`   | int64  | 自定义回复时的自定义QQ, 如果使用自定义信息必须指定. |
-<<<<<<< HEAD
-| `time`   | int64  | 可选. 自定义回复时的时间, 格式为Unix时间 |
-=======
-| `time` | int64  | 自定义回复时的时间, 格式为Unix时间                  |
->>>>>>> 02581ff8
+| `time` | int64  | 可选. 自定义回复时的时间, 格式为Unix时间 |
 
 
 
@@ -1009,12 +1005,7 @@
 
 | 字段       | 类型   | 说明                      |
 | ---------- | ------ | ------------------------- |
-<<<<<<< HEAD
-| `message_seq` | int64  | 起始消息序号, 可通过 `get_msg` 的 `real_id` 获得  |
-| `group_id` | int64  | 群号            |
-=======
 | `url` | string  | 需要检查的链接  |
->>>>>>> 02581ff8
 
 **响应数据**
 
