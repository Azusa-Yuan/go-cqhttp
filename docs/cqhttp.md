--- conflicted
+++ resolved
@@ -79,8 +79,6 @@
 | 40004 | 爱你 |
 | 40005 | 征友 |
 
-<<<<<<< HEAD
-=======
 示例: `[CQ:image,file=http://baidu.com/1.jpg,type=show,id=40004]`
 
 
@@ -98,7 +96,6 @@
 
 示例: `[CQ:reply,id=123456]`
 
->>>>>>> 53b857b7
 ### 红包
 
 Type: `redbag`
@@ -167,8 +164,6 @@
 
 示例: `[CQ:gift,qq=123456,id=8]`
 
-<<<<<<< HEAD
-=======
  ### 合并转发
 
 Type: `forward`
@@ -183,7 +178,6 @@
 
 示例: `[CQ:forward,id=xxxx]`
 
->>>>>>> 53b857b7
 ### 合并转发消息节点
 
 Type: `node`
@@ -396,8 +390,6 @@
 
 ## API
 
-<<<<<<< HEAD
-=======
 ### 设置群名
 
 终结点: `/set_group_name`  
@@ -409,7 +401,6 @@
 | `group_id`   | int64  | 群号 |
 | `group_name` | string | 新名 |
 
->>>>>>> 53b857b7
 ### 设置群头像
 
 终结点: `/set_group_portrait`  
@@ -747,9 +738,6 @@
 
 ## 事件
 
-<<<<<<< HEAD
-#### 好友戳一戳
-=======
 ### 群消息撤回
 
 **上报数据**
@@ -807,19 +795,17 @@
 ### 群成员荣誉变更提示
 
 > 注意：此事件无法在平板和手表协议上触发
->>>>>>> 53b857b7
 
 **上报数据**
 
-| 字段          | 类型   | 可能的值     | 说明                  |
-| ------------- | ------ | ------------ | --------------------- |
-| `post_type`   | string | `notice`     | 上报类型              |
-| `notice_type` | string | `group_card` | 通知类型              |
-| `sub_type`    | string | `poke`       | 事件子类型            |
-| `self_id`     | int64  |              | 收到事件的机器人QQ 号 |
-| `user_id`     | int64  |              | 发送者QQ号            |
-| `target_id`   | int64  |              | 被戳者QQ号            |
-| `time`        | int64  |              | 事件发生的时间戳      |
+| 字段          | 类型   | 可能的值                                                 | 说明     |
+| ------------- | ------ | -------------------------------------------------------- | -------- |
+| `post_type`   | string | `notice`                                                 | 上报类型 |
+| `notice_type` | string | `notify`                                                 | 消息类型 |
+| `group_id`    | int64  |                                                          | 群号     |
+| `sub_type`    | string | `honor`                                                  | 提示类型 |
+| `user_id`     | int64  |                                                          | 成员id   |
+| `honor_type`  | string | `talkative:龙王` `performer:群聊之火` `emotion:快乐源泉` | 荣誉类型 |
 
 ### 群成员名片更新
 
@@ -827,16 +813,14 @@
 
 **上报数据**
 
-| 字段          | 类型   | 可能的值     | 说明                  |
-| ------------- | ------ | ------------ | --------------------- |
-| `post_type`   | string | `notice`     | 上报类型              |
-| `notice_type` | string | `group_card` | 消息类型              |
-| `group_id`    | int64  |              | 群号                  |
-| `user_id`     | int64  |              | 成员id                |
-| `card_new`    | int64  |              | 新名片                |
-| `card_old`    | int64  |              | 旧名片                |
-| `self_id`     | int64  |              | 收到事件的机器人QQ 号 |
-| `time`        | int64  |              | 事件发生的时间戳      |
+| 字段          | 类型   | 可能的值     | 说明     |
+| ------------- | ------ | ------------ | -------- |
+| `post_type`   | string | `notice`     | 上报类型 |
+| `notice_type` | string | `group_card` | 消息类型 |
+| `group_id`    | int64  |              | 群号     |
+| `user_id`     | int64  |              | 成员id   |
+| `card_new`    | int64  |              | 新名片   |
+| `card_old`    | int64  |              | 旧名片   |
 
 > PS: 当名片为空时 `card_xx` 字段为空字符串, 并不是昵称
 
@@ -844,14 +828,12 @@
 
 **上报数据**
 
-| 字段          | 类型   | 可能的值       | 说明                  |
-| ------------- | ------ | -------------- | --------------------- |
-| `post_type`   | string | `notice`       | 上报类型              |
-| `notice_type` | string | `offline_file` | 消息类型              |
-| `user_id`     | int64  |                | 发送者id              |
-| `self_id`     | int64  |                | 收到事件的机器人QQ 号 |
-| `time`        | int64  |                | 事件发生的时间戳      |
-| `file`        | object |                | 文件数据              |
+| 字段          | 类型   | 可能的值       | 说明     |
+| ------------- | ------ | -------------- | -------- |
+| `post_type`   | string | `notice`       | 上报类型 |
+| `notice_type` | string | `offline_file` | 消息类型 |
+| `user_id`     | int64  |                | 发送者id |
+| `file`        | object |                | 文件数据 |
 
 **file object**
 
