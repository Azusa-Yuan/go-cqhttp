--- conflicted
+++ resolved
@@ -243,15 +243,6 @@
     MOVOU   X0, in-16(SP)
     MOVQ    $16, CX
     ADDQ    $15, DI
-<<<<<<< HEAD
-    MOVB    $16, CX
-lop:
-    LEAQ    -1(CX), AX
-    XLAT
-    MOVBLZX in-16(SP)(AX*1), AX
-    STD
-    STOSB
-=======
     PUSHFQ
     STD
 lop:
@@ -259,7 +250,6 @@
     XLAT
     LEAQ    in-16(SP)(AX*1), SI
     MOVSB
->>>>>>> 42606a82
     LOOP    lop
     POPFQ
     RET
