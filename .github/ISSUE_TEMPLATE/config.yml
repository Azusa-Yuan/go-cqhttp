blank_issues_enabled: false
contact_links:
<<<<<<< HEAD
  - name: 提出新建议/功能
    url: https://github.com/Mrs4s/go-cqhttp/discussions/new
    about: 请在这里提出你的建议或功能
  - name: 不知道怎么做?
    url: https://github.com/Mrs4s/go-cqhttp/issues/633
    about: 建议你首先查看此教程
=======
  - name: 讨论区
    url: https://github.com/Mrs4s/go-cqhttp/discussions/
    about: 使用中若遇到问题或有新点子新需求，请先在这里求助和征求意见。
>>>>>>> ee3e47bb
<|MERGE_RESOLUTION|>--- conflicted
+++ resolved
@@ -1,14 +1,8 @@
 blank_issues_enabled: false
 contact_links:
-<<<<<<< HEAD
-  - name: 提出新建议/功能
-    url: https://github.com/Mrs4s/go-cqhttp/discussions/new
-    about: 请在这里提出你的建议或功能
   - name: 不知道怎么做?
     url: https://github.com/Mrs4s/go-cqhttp/issues/633
-    about: 建议你首先查看此教程
-=======
+    about: 建议你先查看此教程
   - name: 讨论区
     url: https://github.com/Mrs4s/go-cqhttp/discussions/
-    about: 使用中若遇到问题或有新点子新需求，请先在这里求助和征求意见。
->>>>>>> ee3e47bb
+    about: 使用中若遇到问题或有新点子新需求，请先在这里求助和征求意见。